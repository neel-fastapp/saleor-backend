# Changelog

All notable, unreleased changes to this project will be documented in this file. For the released changes, please visit the [Releases](https://github.com/mirumee/saleor/releases) page.

## [Unreleased]
- Fix problem with l10n in Braintree payment gateway template - #3691 by @Kwaidan00
<<<<<<< HEAD
- Add support for date and datetime components - #3708 by @dominik-zeglen
=======
- Improve vouchers country limiting  - #3707 by @michaljelonek
>>>>>>> 57664c93


## 2.3.0
### API
- Return user's last checkout in the `User` type - #3578 by @fowczarek
- Automatically assign checkout to the logged in user - #3587 by @fowczarek
- Expose `chargeTaxesOnShipping` field in the `Shop` type - #3603 by @fowczarek
- Expose list of enabled payment gateways - #3639 by @fowczarek
- Validate uploaded files in a unified way - #3633 by @fowczarek
- Add mutation to trigger fetching tax rates - #3622 by @fowczarek
- Use USERNAME_FIELD instead of hard-code email field when resolving user - #3577 by @jxltom
- Require variant and quantity fields in `CheckoutLineInput` type - #3592 by @jxltom
- Preserve order of nodes in `get_nodes_or_error` function - #3632 by @jxltom
- Add list mutations for `Voucher` and `Sale` models - #3669 by @michaljelonek
- Use proper type for countries in `Voucher` type - #3664 by @michaljelonek
- Require email in when creating checkout in API - #3667 by @michaljelonek
- Unify returning errors in the `tokenCreate` mutation - #3666 by @michaljelonek
- Use `Date` field in Sale/Voucher inputs - #3672 by @michaljelonek
- Refactor checkout mutations - #3610 by @fowczarek
- Refactor `clean_instance`, so it does not returns errors anymore - #3597 by @akjanik
- Handle GraphqQL syntax errors - #3576 by @jxltom

### Core
- Refactor payments architecture - #3519 by @michaljelonek
- Improve Docker and `docker-compose` configuration - #3657 by @michaljelonek
- Allow setting payment status manually for dummy gateway in Storefront 1.0 - #3648 by @jxltom
- Infer default transaction kind from operation type  - #3646 by @jxltom
- Get correct payment status for order without any payments - #3605 by @jxltom
- Add default ordering by `id` for `CartLine` model - #3593 by @jxltom
- Fix "set password" email sent to customer created in the dashboard - #3688 by @Kwaidan00

### Dashboard 2.0
- ️Add taxes section - #3622 by @dominik-zeglen
- Add drag'n'drop image upload - #3611 by @dominik-zeglen
- Unify grid handling - #3520 by @dominik-zeglen
- Add component generator - #3670 by @dominik-zeglen
- Throw Typescript errors while snapshotting - #3611 by @dominik-zeglen
- Simplify mutation's error checking - #3589 by @dominik-zeglen
- Fix order cancelling - #3624 by @dominik-zeglen
- Fix logo placement - #3602 by @dominik-zeglen

### Other notable changes
- Register Celery task for updating exchange rates - #3599 by @jxltom
- Fix handling different attributes with the same slug - #3626 by @jxltom
- Add missing migrations for tax rate choices - #3629 by @jxltom
- Fix `TypeError` on calling `get_client_token` - #3660 by @michaljelonek
- Make shipping required as default when creating product types - #3655 by @jxltom
- Display payment status on customer's account page in Storefront 1.0 - #3637 by @jxltom
- Make order fields sequence in Dashboard 1.0 same as in Dashboard 2.0 - #3606 by @jxltom
- Fix returning products for homepage for the currently viewing user - #3598 by @jxltom
- Allow filtering payments by status in Dashboard 1.0 - #3608 by @jxltom
- Fix typo in the definition of order status - #3649 by @jxltom
- Add margin for order notes section - #3650 by @jxltom
- Fix logo position - #3609, #3616 by @jxltom
- Storefront visual improvements - #3696 by @piotrgrundas
- Fix product list price filter - #3697 by @Kwaidan00
- Redirect to success page after successful payment - #3693 by @Kwaidan00


## 2.2.0
### API
- Use `PermissionEnum` as input parameter type for `permissions` field - #3434 by @maarcingebala
- Add "authorize" and "charge" mutations for payments - #3426 by @jxltom
- Add alt text to product thumbnails and background images of collections and categories - #3429 by @fowczarek
- Fix passing decimal arguments = #3457 by @fowczarek
- Allow sorting products by the update date - #3470 by @jxltom
- Validate and clear the shipping method in draft order mutations - #3472 by @fowczarek
- Change tax rate field to choice field - #3478 by @fowczarek
- Allow filtering attributes by collections - #3508 by @maarcingebala
- Resolve to `None` when empty object ID was passed as mutation argument - #3497 by @maarcingebala
- Change `errors` field type from [Error] to [Error!] - #3489 by @fowczarek
- Support creating default variant for product types that don't use multiple variants - #3505 by @fowczarek
- Validate SKU when creating a default variant - #3555 by @fowczarek
- Extract enums to separate files - #3523 by @maarcingebala

### Core
- Add Stripe payment gateway - #3408 by @jxltom
- Add `first_name` and `last_name` fields to the `User` model - #3101 by @fowczarek
- Improve several payment validations - #3418 by @jxltom
- Optimize payments related database queries - #3455 by @jxltom
- Add publication date to collections - #3369 by @k-brk
- Fix hard-coded site name in order PDFs - #3526 by @NyanKiyoshi
- Update favicons to the new style - #3483 by @dominik-zeglen
- Fix migrations for default currency - #3235 by @bykof
- Remove Elasticsearch from `docker-compose.yml` - #3482 by @maarcingebala
- Resort imports in tests - #3471 by @jxltom
- Fix the no shipping orders payment crash on Stripe - #3550 by @NyanKiyoshi
- Bump backend dependencies - #3557 by @maarcingebala. This PR removes security issue CVE-2019-3498 which was present in Django 2.1.4. Saleor however wasn't vulnerable to this issue as it doesn't use the affected `django.views.defaults.page_not_found()` view.
- Generate random data using the default currency - #3512 by @stephenmoloney
- New translations:
  - Catalan
  - Serbian

### Dashboard 2.0
- Restyle product selection dialogs - #3499 by @dominik-zeglen, @maarcingebala
- Fix minor visual bugs in Dashboard 2.0 - #3433 by @dominik-zeglen
- Display warning if order draft has missing data - #3431 by @dominik-zeglen
- Add description field to collections - #3435 by @dominik-zeglen
- Add query batching - #3443 by @dominik-zeglen
- Use autocomplete fields in country selection - #3443 by @dominik-zeglen
- Add alt text to categories and collections - #3461 by @dominik-zeglen
- Use first and last name of a customer or staff member in UI - #3247 by @Bonifacy1, @dominik-zeglen
- Show error page if an object was not found - #3463 by @dominik-zeglen
- Fix simple product's inventory data saving bug - #3474 by @dominik-zeglen
- Replace `thumbnailUrl` with `thumbnail { url }` - #3484 by @dominik-zeglen
- Change "Feature on Homepage" switch behavior - #3481 by @dominik-zeglen
- Expand payment section in order view - #3502 by @dominik-zeglen
- Change TypeScript loader to speed up the build process - #3545 by @patrys

### Bugfixes
- Do not show `Pay For Order` if order is partly paid since partial payment is not supported - #3398 by @jxltom
- Fix attribute filters in the products category view - #3535 by @fowczarek
- Fix storybook dependencies conflict - #3544 by @dominik-zeglen


## 2.1.0
### API
- Change selected connection fields to lists - #3307 by @fowczarek
- Require pagination in connections - #3352 by @maarcingebala
- Replace Graphene view with a custom one - #3263 by @patrys
- Change `sortBy` parameter to use enum type  - #3345 by @fowczarek
- Add `me` query to fetch data of a logged-in user - #3202, #3316 by @fowczarek
- Add `canFinalize` field to the Order type - #3356 by @fowczarek
- Extract resolvers and mutations to separate files - #3248 by @fowczarek
- Add VAT tax rates field to country - #3392 by @michaljelonek
- Allow creating orders without users - #3396 by @fowczarek

### Core
- Add Razorpay payment gatway - #3205 by @NyanKiyoshi
- Use standard tax rate as a default tax rate value - #3340 by @fowczarek
- Add description field to the Collection model - #3275 by @fowczarek
- Enforce the POST method on VAT rates fetching - #3337 by @NyanKiyoshi
- Generate thumbnails for category/collection background images - #3270 by @NyanKiyoshi
- Add warm-up support in product image creation mutation - #3276 by @NyanKiyoshi
- Fix error in the `populatedb` script when running it not from the project root - #3272 by @NyanKiyoshi
- Make Webpack rebuilds fast - #3290 by @patrys
- Skip installing Chromium to make deployment faster - #3227 by @jxltom
- Add default test runner - #3258 by @jxltom
- Add Transifex client to Pipfile - #3321 by @jxltom
- Remove additional pytest arguments in tox - #3338 by @jxltom
- Remove test warnings - #3339 by @jxltom
- Remove runtime warning when product has discount - #3310 by @jxltom
- Remove `django-graphene-jwt` warnings - #3228 by @jxltom
- Disable deprecated warnings - #3229 by @jxltom
- Add `AWS_S3_ENDPOINT_URL` setting to support DigitalOcean spaces. - #3281 by @hairychris
- Add `.gitattributes` file to hide diffs for generated files on Github - #3055 by @NyanKiyoshi
- Add database sequence reset to `populatedb` - #3406 by @michaljelonek
- Get authorized amount from succeeded auth transactions - #3417 by @jxltom
- Resort imports by `isort` - #3412 by @jxltom

### Dashboard 2.0
- Add confirmation modal when leaving view with unsaved changes - #3375 by @dominik-zeglen
- Add dialog loading and error states - #3359 by @dominik-zeglen
- Split paths and urls - #3350 by @dominik-zeglen
- Derive state from props in forms - #3360 by @dominik-zeglen
- Apply debounce to autocomplete fields - #3351 by @dominik-zeglen
- Use Apollo signatures - #3353 by @dominik-zeglen
- Add order note field in the order details view - #3346 by @dominik-zeglen
- Add app-wide progress bar - #3312 by @dominik-zeglen
- Ensure that all queries are built on top of TypedQuery - #3309 by @dominik-zeglen
- Close modal windows automatically - #3296 by @dominik-zeglen
- Move URLs to separate files - #3295 by @dominik-zeglen
- Add basic filters for products and orders list - #3237 by @Bonifacy1
- Fetch default currency from API - #3280 by @dominik-zeglen
- Add `displayName` property to components - #3238 by @Bonifacy1
- Add window titles - #3279 by @dominik-zeglen
- Add paginator component - #3265 by @dominik-zeglen
- Update Material UI to 3.6 - #3387 by @patrys
- Upgrade React, Apollo, Webpack and Babel - #3393 by @patrys
- Add pagination for required connections - #3411 by @dominik-zeglen

### Bugfixes
- Fix language codes - #3311 by @jxltom
- Fix resolving empty attributes list - #3293 by @maarcingebala
- Fix range filters not being applied - #3385 by @michaljelonek
- Remove timeout for updating image height - #3344 by @jxltom
- Return error if checkout was not found - #3289 by @maarcingebala
- Solve an auto-resize conflict between Materialize and medium-editor - #3367 by @adonig
- Fix calls to `ngettext_lazy` - #3380 by @patrys
- Filter preauthorized order from succeeded transactions - #3399 by @jxltom
- Fix incorrect country code in fixtures - #3349 by @bingimar
- Fix updating background image of a collection - #3362 by @fowczarek & @dominik-zeglen

### Docs
- Document settings related to generating thumbnails on demand - #3329 by @NyanKiyoshi
- Improve documentation for Heroku deployment - #3170 by @raybesiga
- Update documentation on Docker deployment - #3326 by @jxltom
- Document payment gateway configuration - #3376 by @NyanKiyoshi


## 2.0.0
### API
- Add mutation to delete a customer; add `isActive` field in `customerUpdate` mutation - #3177 by @maarcingebala
- Add mutations to manage authorization keys - #3082 by @maarcingebala
- Add queries for dashboard homepage - #3146 by @maarcingebala
- Allows user to unset homepage collection - #3140 by @oldPadavan
- Use enums as permission codes - #3095 by @the-bionic
- Return absolute image URLs - #3182 by @maarcingebala
- Add `backgroundImage` field to `CategoryInput` - #3153 by @oldPadavan
- Add `dateJoined` and `lastLogin` fields in `User` type - #3169 by @maarcingebala
- Separate `parent` input field from `CategoryInput` - #3150 by @akjanik
- Remove duplicated field in Order type - #3180 by @maarcingebala
- Handle empty `backgroundImage` field in API - #3159 by @maarcingebala
- Generate name-based slug in collection mutations - #3145 by @akjanik
- Remove products field from `collectionUpdate` mutation - #3141 by @oldPadavan
- Change `items` field in `Menu` type from connection to list - #3032 by @oldPadavan
- Make `Meta.description` required in `BaseMutation` - #3034 by @oldPadavan
- Apply `textwrap.dedent` to GraphQL descriptions - #3167 by @fowczarek

### Dashboard 2.0
- Add collection management - #3135 by @dominik-zeglen
- Add customer management - #3176 by @dominik-zeglen
- Add homepage view - #3155, #3178 by @Bonifacy1 and @dominik-zeglen
- Add product type management - #3052 by @dominik-zeglen
- Add site settings management - #3071 by @dominik-zeglen
- Escape node IDs in URLs - #3115 by @dominik-zeglen
- Restyle categories section - #3072 by @Bonifacy1

### Other
- Change relation between `ProductType` and `Attribute` models - #3097 by @maarcingebala
- Remove `quantity-allocated` generation in `populatedb` script - #3084 by @MartinSeibert
- Handle `Money` serialization - #3131 by @Pacu2
- Do not collect unnecessary static files - #3050 by @jxltom
- Remove host mounted volume in `docker-compose` - #3091 by @tiangolo
- Remove custom services names in `docker-compose` - #3092 by @tiangolo
- Replace COUNTRIES with countries.countries - #3079 by @neeraj1909
- Installing dev packages in docker since tests are needed - #3078 by @jxltom
- Remove comparing string in address-form-panel template - #3074 by @tomcio1205
- Move updating variant names to a Celery task - #3189 by @fowczarek

### Bugfixes
- Fix typo in `clean_input` method - #3100 by @the-bionic
- Fix typo in `ShippingMethod` model - #3099 by @the-bionic
- Remove duplicated variable declaration - #3094 by @the-bionic

### Docs
- Add createdb note to getting started for Windows - #3106 by @ajostergaard
- Update docs on pipenv - #3045 by @jxltom<|MERGE_RESOLUTION|>--- conflicted
+++ resolved
@@ -4,11 +4,8 @@
 
 ## [Unreleased]
 - Fix problem with l10n in Braintree payment gateway template - #3691 by @Kwaidan00
-<<<<<<< HEAD
+- Improve vouchers country limiting  - #3707 by @michaljelonek
 - Add support for date and datetime components - #3708 by @dominik-zeglen
-=======
-- Improve vouchers country limiting  - #3707 by @michaljelonek
->>>>>>> 57664c93
 
 
 ## 2.3.0
