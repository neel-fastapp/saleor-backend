from unittest.mock import Mock

import graphene
import pytest
from datetime import date
from django.utils.text import slugify
from graphql_relay import to_global_id

from saleor.product.models import Collection
<<<<<<< HEAD
from .utils import (
    assert_read_only_mode, get_graphql_content, get_multipart_request_body)
=======
from tests.utils import create_image

from .utils import get_graphql_content, get_multipart_request_body
>>>>>>> 04a15be2


def test_collections_query(
        user_api_client, staff_api_client, collection, draft_collection,
        permission_manage_products):
    query = """
        query Collections {
            collections(first: 2) {
                edges {
                    node {
                        isPublished
                        name
                        slug
                        description
                        products {
                            totalCount
                        }
                    }
                }
            }
        }
    """

    # query public collections only as regular user
    response = user_api_client.post_graphql(query)
    content = get_graphql_content(response)
    edges = content['data']['collections']['edges']
    assert len(edges) == 1
    collection_data = edges[0]['node']
    assert collection_data['isPublished']
    assert collection_data['name'] == collection.name
    assert collection_data['slug'] == collection.slug
    assert collection_data['description'] == collection.description
    assert collection_data['products']['totalCount'] == collection.products.count()

    # query all collections only as a staff user with proper permissions
    staff_api_client.user.user_permissions.add(permission_manage_products)
    response = staff_api_client.post_graphql(query)
    content = get_graphql_content(response)
    edges = content['data']['collections']['edges']
    assert len(edges) == 2


def test_create_collection(
        monkeypatch, staff_api_client, product_list, permission_manage_products):
    query = """
        mutation createCollection(
            $name: String!, $slug: String!, $description: String, $products: [ID], $backgroundImage: Upload!, $backgroundImageAlt: String, $isPublished: Boolean!, $publishedDate: Date) {
            collectionCreate(
                input: {name: $name, slug: $slug, description: $description, products: $products, backgroundImage: $backgroundImage, backgroundImageAlt: $backgroundImageAlt, isPublished: $isPublished, publishedDate: $publishedDate}) {
                collection {
                    name
                    slug
                    description
                    products {
                        totalCount
                    }
                    publishedDate
                    backgroundImage{
                        alt
                    }
                }
            }
        }
    """

    mock_create_thumbnails = Mock(return_value=None)
    monkeypatch.setattr(
        ('saleor.dashboard.collection.forms.'
         'create_collection_background_image_thumbnails.delay'),
        mock_create_thumbnails)

    product_ids = [
        to_global_id('Product', product.pk) for product in product_list]
    image_file, image_name = create_image()
    image_alt = 'Alt text for an image.'
    name = 'test-name'
    slug = 'test-slug'
    description = 'test-description'
    published_date = date.today()
    variables = {
        'name': name, 'slug': slug, 'description': description,
        'products': product_ids, 'backgroundImage': image_name,
        'backgroundImageAlt': image_alt, 'isPublished': True,
        'publishedDate': published_date}
    body = get_multipart_request_body(query, variables, image_file, image_name)
    response = staff_api_client.post_multipart(
        body, permissions=[permission_manage_products])
<<<<<<< HEAD
    assert_read_only_mode(response)
=======
    content = get_graphql_content(response)
    data = content['data']['collectionCreate']['collection']
    assert data['name'] == name
    assert data['slug'] == slug
    assert data['description'] == description
    assert data['publishedDate'] == published_date.isoformat()
    assert data['products']['totalCount'] == len(product_ids)
    collection = Collection.objects.get(slug=slug)
    assert collection.background_image.file
    mock_create_thumbnails.assert_called_once_with(collection.pk)
    assert data['backgroundImage']['alt'] == image_alt
>>>>>>> 04a15be2


def test_create_collection_without_background_image(
        monkeypatch, staff_api_client, product_list, permission_manage_products):
    query = """
        mutation createCollection(
            $name: String!, $slug: String!, $products: [ID], $isPublished: Boolean!) {
            collectionCreate(
                input: {name: $name, slug: $slug, products: $products, isPublished: $isPublished}) {
                errors {
                    field
                    message
                }
            }
        }
    """

    mock_create_thumbnails = Mock(return_value=None)
    monkeypatch.setattr(
        ('saleor.dashboard.collection.forms.'
         'create_collection_background_image_thumbnails.delay'),
        mock_create_thumbnails)

    variables = {
        'name': 'test-name', 'slug': 'test-slug', 'isPublished': True,}
    response = staff_api_client.post_graphql(
        query, variables, permissions=[permission_manage_products])
    assert_read_only_mode(response)


def test_update_collection(
        monkeypatch, staff_api_client, collection, permission_manage_products):
    query = """
        mutation updateCollection(
            $name: String!, $slug: String!, $description: String, $id: ID!, $isPublished: Boolean!, $publishedDate: Date) {
            collectionUpdate(
                id: $id, input: {name: $name, slug: $slug, description: $description, isPublished: $isPublished, publishedDate: $publishedDate}) {
                collection {
                    name
                    slug
                    description
                    publishedDate
                }
            }
        }
    """

    mock_create_thumbnails = Mock(return_value=None)
    monkeypatch.setattr(
        ('saleor.dashboard.collection.forms.'
         'create_collection_background_image_thumbnails.delay'),
        mock_create_thumbnails)

    name = 'new-name'
    slug = 'new-slug'
    description = 'new-description'
    published_date = date.today()
    variables = {
        'name': name, 'slug': slug, 'description': description,
        'id': to_global_id('Collection', collection.id), 'isPublished': True, 'publishedDate': published_date}
    response = staff_api_client.post_graphql(
        query, variables, permissions=[permission_manage_products])
<<<<<<< HEAD
    assert_read_only_mode(response)
=======
    content = get_graphql_content(response)
    data = content['data']['collectionUpdate']['collection']
    assert data['name'] == name
    assert data['slug'] == slug
    assert data['publishedDate'] == published_date.isoformat()
    assert mock_create_thumbnails.call_count == 0
>>>>>>> 04a15be2


def test_update_collection_with_background_image(
        monkeypatch, staff_api_client, collection, permission_manage_products):
    query = """
        mutation updateCollection(
            $name: String!, $slug: String!, $id: ID!, $backgroundImage: Upload, $backgroundImageAlt: String, $isPublished: Boolean!) {
            collectionUpdate(
                id: $id, input: {
                    name: $name,
                    slug: $slug,
                    backgroundImage: $backgroundImage,
<<<<<<< HEAD
=======
                    backgroundImageAlt: $backgroundImageAlt,
>>>>>>> 04a15be2
                    isPublished: $isPublished
                }
            ) {
                collection {
                    slug
                    backgroundImage{
                        alt
                    }
                }
                errors {
                    field
                    message
                }
            }
        }
    """

    mock_create_thumbnails = Mock(return_value=None)
    monkeypatch.setattr(
        ('saleor.dashboard.collection.forms.'
         'create_collection_background_image_thumbnails.delay'),
        mock_create_thumbnails)

    image_file, image_name = create_image()
    image_alt = 'Alt text for an image.'
    variables = {
        'name': 'new-name',
        'slug': 'new-slug',
        'id': to_global_id('Collection', collection.id),
        'backgroundImage': image_name,
        'backgroundImageAlt': image_alt,
        'isPublished': True}
    body = get_multipart_request_body(query, variables, image_file, image_name)
    response = staff_api_client.post_multipart(
        body, permissions=[permission_manage_products])
<<<<<<< HEAD
    assert_read_only_mode(response)
=======
    content = get_graphql_content(response)
    data = content['data']['collectionUpdate']
    assert not data['errors']
    slug = data['collection']['slug']
    collection = Collection.objects.get(slug=slug)
    assert collection.background_image
    mock_create_thumbnails.assert_called_once_with(collection.pk)
    assert data['collection']['backgroundImage']['alt'] == image_alt
>>>>>>> 04a15be2


def test_delete_collection(
        staff_api_client, collection, permission_manage_products):
    query = """
        mutation deleteCollection($id: ID!) {
            collectionDelete(id: $id) {
                collection {
                    name
                }
            }
        }
    """
    collection_id = to_global_id('Collection', collection.id)
    variables = {'id': collection_id}
    response = staff_api_client.post_graphql(
        query, variables, permissions=[permission_manage_products])
    assert_read_only_mode(response)


def test_auto_create_slug_on_collection(
        staff_api_client, product_list, permission_manage_products):
    query = """
        mutation createCollection(
            $name: String!, $isPublished: Boolean!) {
            collectionCreate(
                input: {name: $name, isPublished: $isPublished}) {
                collection {
                    name
                    slug
                }
            }
        }
    """
    name = 'test name123'
    variables = {'name': name, 'isPublished': True}
    response = staff_api_client.post_graphql(
        query, variables, permissions=[permission_manage_products])
    assert_read_only_mode(response)


def test_add_products_to_collection(
        staff_api_client, collection, product_list,
        permission_manage_products):
    query = """
        mutation collectionAddProducts(
            $id: ID!, $products: [ID]!) {
            collectionAddProducts(collectionId: $id, products: $products) {
                collection {
                    products {
                        totalCount
                    }
                }
            }
        }
    """
    collection_id = to_global_id('Collection', collection.id)
    product_ids = [
        to_global_id('Product', product.pk) for product in product_list]
    no_products_before = collection.products.count()
    variables = {'id': collection_id, 'products': product_ids}
    response = staff_api_client.post_graphql(
        query, variables, permissions=[permission_manage_products])
    assert_read_only_mode(response)


def test_remove_products_from_collection(
        staff_api_client, collection, product_list,
        permission_manage_products):
    query = """
        mutation collectionRemoveProducts(
            $id: ID!, $products: [ID]!) {
            collectionRemoveProducts(collectionId: $id, products: $products) {
                collection {
                    products {
                        totalCount
                    }
                }
            }
        }
    """
    collection.products.add(*product_list)
    collection_id = to_global_id('Collection', collection.id)
    product_ids = [
        to_global_id('Product', product.pk) for product in product_list]
    no_products_before = collection.products.count()
    variables = {'id': collection_id, 'products': product_ids}
    response = staff_api_client.post_graphql(
        query, variables, permissions=[permission_manage_products])
    assert_read_only_mode(response)


FETCH_COLLECTION_QUERY = """
    query fetchCollection($id: ID!){
        collection(id: $id) {
            name
            backgroundImage(size: 120) {
               url
               alt
            }
        }
    }
"""


def test_collection_image_query(user_api_client, collection):
    alt_text = 'Alt text for an image.'
    image_file, image_name = create_image()
    collection.background_image = image_file
    collection.background_image_alt = alt_text
    collection.save()
    collection_id = graphene.Node.to_global_id('Collection', collection.pk)
    variables = {'id': collection_id}
    response = user_api_client.post_graphql(FETCH_COLLECTION_QUERY, variables)
    content = get_graphql_content(response)
    data = content['data']['collection']
    thumbnail_url = collection.background_image.thumbnail['120x120'].url
    assert thumbnail_url in data['backgroundImage']['url']
    assert data['backgroundImage']['alt'] == alt_text


def test_collection_image_query_without_associated_file(
        user_api_client, collection):
    collection_id = graphene.Node.to_global_id('Collection', collection.pk)
    variables = {'id': collection_id}
    response = user_api_client.post_graphql(FETCH_COLLECTION_QUERY, variables)
    content = get_graphql_content(response)
    data = content['data']['collection']
    assert data['name'] == collection.name
    assert data['backgroundImage'] is None


def test_update_collection_mutation_remove_background_image(
        staff_api_client, collection_with_image, permission_manage_products):
    query = """
        mutation updateCollection($id: ID!, $backgroundImage: Upload) {
            collectionUpdate(
                id: $id, input: {
                    backgroundImage: $backgroundImage
                }
            ) {
                collection {
                    backgroundImage{
                        url
                    }
                }
                errors {
                    field
                    message
                }
            }
        }
    """
    assert collection_with_image.background_image
    variables = {
        'id': to_global_id('Collection', collection_with_image.id),
        'backgroundImage': None}
    response = staff_api_client.post_graphql(
        query, variables, permissions=[permission_manage_products])
    assert_read_only_mode(response)<|MERGE_RESOLUTION|>--- conflicted
+++ resolved
@@ -7,14 +7,10 @@
 from graphql_relay import to_global_id
 
 from saleor.product.models import Collection
-<<<<<<< HEAD
+from tests.utils import create_image
+
 from .utils import (
     assert_read_only_mode, get_graphql_content, get_multipart_request_body)
-=======
-from tests.utils import create_image
-
-from .utils import get_graphql_content, get_multipart_request_body
->>>>>>> 04a15be2
 
 
 def test_collections_query(
@@ -103,21 +99,7 @@
     body = get_multipart_request_body(query, variables, image_file, image_name)
     response = staff_api_client.post_multipart(
         body, permissions=[permission_manage_products])
-<<<<<<< HEAD
-    assert_read_only_mode(response)
-=======
-    content = get_graphql_content(response)
-    data = content['data']['collectionCreate']['collection']
-    assert data['name'] == name
-    assert data['slug'] == slug
-    assert data['description'] == description
-    assert data['publishedDate'] == published_date.isoformat()
-    assert data['products']['totalCount'] == len(product_ids)
-    collection = Collection.objects.get(slug=slug)
-    assert collection.background_image.file
-    mock_create_thumbnails.assert_called_once_with(collection.pk)
-    assert data['backgroundImage']['alt'] == image_alt
->>>>>>> 04a15be2
+    assert_read_only_mode(response)
 
 
 def test_create_collection_without_background_image(
@@ -180,16 +162,7 @@
         'id': to_global_id('Collection', collection.id), 'isPublished': True, 'publishedDate': published_date}
     response = staff_api_client.post_graphql(
         query, variables, permissions=[permission_manage_products])
-<<<<<<< HEAD
-    assert_read_only_mode(response)
-=======
-    content = get_graphql_content(response)
-    data = content['data']['collectionUpdate']['collection']
-    assert data['name'] == name
-    assert data['slug'] == slug
-    assert data['publishedDate'] == published_date.isoformat()
-    assert mock_create_thumbnails.call_count == 0
->>>>>>> 04a15be2
+    assert_read_only_mode(response)
 
 
 def test_update_collection_with_background_image(
@@ -202,10 +175,7 @@
                     name: $name,
                     slug: $slug,
                     backgroundImage: $backgroundImage,
-<<<<<<< HEAD
-=======
                     backgroundImageAlt: $backgroundImageAlt,
->>>>>>> 04a15be2
                     isPublished: $isPublished
                 }
             ) {
@@ -241,18 +211,7 @@
     body = get_multipart_request_body(query, variables, image_file, image_name)
     response = staff_api_client.post_multipart(
         body, permissions=[permission_manage_products])
-<<<<<<< HEAD
-    assert_read_only_mode(response)
-=======
-    content = get_graphql_content(response)
-    data = content['data']['collectionUpdate']
-    assert not data['errors']
-    slug = data['collection']['slug']
-    collection = Collection.objects.get(slug=slug)
-    assert collection.background_image
-    mock_create_thumbnails.assert_called_once_with(collection.pk)
-    assert data['collection']['backgroundImage']['alt'] == image_alt
->>>>>>> 04a15be2
+    assert_read_only_mode(response)
 
 
 def test_delete_collection(
