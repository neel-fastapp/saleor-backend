from dataclasses import dataclass
from decimal import Decimal
from typing import Iterable, List, Optional, Tuple, Union

<<<<<<< HEAD
import opentracing
from prices import Money, MoneyRange, TaxedMoney, TaxedMoneyRange
=======
from django.conf import settings
from django_countries.fields import Country
from prices import MoneyRange, TaxedMoney, TaxedMoneyRange
>>>>>>> 38684d12

from ...channel.models import Channel
from ...core.utils import to_local_currency
from ...discount import DiscountInfo
from ...discount.utils import calculate_discounted_price
from ...product.models import (
    Collection,
    Product,
    ProductChannelListing,
    ProductVariant,
    ProductVariantChannelListing,
)
from ...tax import TaxCalculationStrategy
from ...tax.calculations import calculate_flat_rate_tax


@dataclass
class ProductAvailability:
    on_sale: bool
    price_range: Optional[TaxedMoneyRange]
    price_range_undiscounted: Optional[TaxedMoneyRange]
    discount: Optional[TaxedMoney]
    price_range_local_currency: Optional[TaxedMoneyRange]
    discount_local_currency: Optional[TaxedMoneyRange]


@dataclass
class VariantAvailability:
    on_sale: bool
    price: TaxedMoney
    price_undiscounted: TaxedMoney
    discount: Optional[TaxedMoney]
    price_local_currency: Optional[TaxedMoney]
    discount_local_currency: Optional[TaxedMoney]


def _get_total_discount_from_range(
    undiscounted: TaxedMoneyRange, discounted: TaxedMoneyRange
) -> Optional[TaxedMoney]:
    """Calculate the discount amount between two TaxedMoneyRange.

    Subtract two prices and return their total discount, if any.
    Otherwise, it returns None.
    """
    return _get_total_discount(undiscounted.start, discounted.start)


def _get_total_discount(
    undiscounted: TaxedMoney, discounted: TaxedMoney
) -> Optional[TaxedMoney]:
    """Calculate the discount amount between two TaxedMoney.

    Subtract two prices and return their total discount, if any.
    Otherwise, it returns None.
    """
    if undiscounted > discounted:
        return undiscounted - discounted
    return None


def _get_product_price_range(
    discounted: Union[MoneyRange, TaxedMoneyRange],
    undiscounted: Union[MoneyRange, TaxedMoneyRange],
    local_currency: Optional[str] = None,
) -> Tuple[TaxedMoneyRange, TaxedMoney]:
    price_range_local = None
    discount_local_currency = None

    if local_currency:
        price_range_local = to_local_currency(discounted, local_currency)
        undiscounted_local = to_local_currency(undiscounted, local_currency)
        if undiscounted_local and undiscounted_local.start > price_range_local.start:
            discount_local_currency = undiscounted_local.start - price_range_local.start

    return price_range_local, discount_local_currency


def get_variant_price(
    *,
    variant: ProductVariant,
    variant_channel_listing: ProductVariantChannelListing,
    product: Product,
    collections: Iterable[Collection],
    discounts: Iterable[DiscountInfo],
    channel: Channel
):
    return calculate_discounted_price(
        product=product,
        price=variant_channel_listing.price,
        collections=collections,
        discounts=discounts,
        channel=channel,
        variant_id=variant.id,
    )


def get_product_price_range(
    *,
    product: Product,
    variants: Iterable[ProductVariant],
    variants_channel_listing: List[ProductVariantChannelListing],
    collections: Iterable[Collection],
    discounts: Iterable[DiscountInfo],
    channel: Channel,
) -> Optional[MoneyRange]:
    if variants:
        variants_channel_listing_dict = {
            channel_listing.variant_id: channel_listing
            for channel_listing in variants_channel_listing
            if channel_listing
        }
        prices = []
        for variant in variants:
            variant_channel_listing = variants_channel_listing_dict.get(variant.id)
            if variant_channel_listing:
                price = get_variant_price(
                    variant=variant,
                    variant_channel_listing=variant_channel_listing,
                    product=product,
                    collections=collections,
                    discounts=discounts,
                    channel=channel,
                )
                prices.append(price)
        if prices:
            return MoneyRange(min(prices), max(prices))

    return None


def _calculate_product_price_with_taxes(
    price: Money,
    tax_rate: Decimal,
    tax_calculation_strategy: str,
    prices_entered_with_tax: bool,
):
    # Currently only FLAT_RATES strategy allows calculating taxes for product types;
    # support for apps will be added in the future.
    if tax_calculation_strategy == TaxCalculationStrategy.FLAT_RATES:
        return calculate_flat_rate_tax(price, tax_rate, prices_entered_with_tax)
    else:
        return TaxedMoney(price, price)


def get_product_availability(
    *,
    product: Product,
    product_channel_listing: Optional[ProductChannelListing],
    variants: Iterable[ProductVariant],
    variants_channel_listing: List[ProductVariantChannelListing],
    collections: Iterable[Collection],
    discounts: Iterable[DiscountInfo],
    channel: Channel,
    local_currency: Optional[str] = None,
    prices_entered_with_tax: bool,
    tax_calculation_strategy: str,
    tax_rate: Decimal
) -> ProductAvailability:
    discounted = None
    discounted_net_range = get_product_price_range(
        product=product,
        variants=variants,
        variants_channel_listing=variants_channel_listing,
        collections=collections,
        discounts=discounts,
        channel=channel,
    )
    if discounted_net_range is not None:
        discounted = TaxedMoneyRange(
            start=_calculate_product_price_with_taxes(
                discounted_net_range.start,
                tax_rate,
                tax_calculation_strategy,
                prices_entered_with_tax,
            ),
            stop=_calculate_product_price_with_taxes(
                discounted_net_range.stop,
                tax_rate,
                tax_calculation_strategy,
                prices_entered_with_tax,
            ),
        )

    undiscounted = None
    undiscounted_net_range = get_product_price_range(
        product=product,
        variants=variants,
        variants_channel_listing=variants_channel_listing,
        collections=collections,
        discounts=[],
        channel=channel,
    )
    if undiscounted_net_range is not None:
        undiscounted = TaxedMoneyRange(
            start=_calculate_product_price_with_taxes(
                undiscounted_net_range.start,
                tax_rate,
                tax_calculation_strategy,
                prices_entered_with_tax,
            ),
            stop=_calculate_product_price_with_taxes(
                undiscounted_net_range.stop,
                tax_rate,
                tax_calculation_strategy,
                prices_entered_with_tax,
            ),
        )

    discount = None
    price_range_local = None
    discount_local_currency = None
    if undiscounted_net_range is not None and discounted_net_range is not None:
        discount = _get_total_discount_from_range(undiscounted, discounted)
        price_range_local, discount_local_currency = _get_product_price_range(
            discounted, undiscounted, local_currency
        )

    is_visible = (
        product_channel_listing is not None and product_channel_listing.is_visible
    )
    is_on_sale = is_visible and discount is not None

    return ProductAvailability(
        on_sale=is_on_sale,
        price_range=discounted,
        price_range_undiscounted=undiscounted,
        discount=discount,
        price_range_local_currency=price_range_local,
        discount_local_currency=discount_local_currency,
    )


def get_variant_availability(
    *,
    variant: ProductVariant,
    variant_channel_listing: ProductVariantChannelListing,
    product: Product,
    product_channel_listing: Optional[ProductChannelListing],
    collections: Iterable[Collection],
    discounts: Iterable[DiscountInfo],
    channel: Channel,
    local_currency: Optional[str] = None,
    prices_entered_with_tax: bool,
    tax_calculation_strategy: str,
    tax_rate: Decimal
) -> VariantAvailability:
<<<<<<< HEAD
    with opentracing.global_tracer().start_active_span("get_variant_availability"):
        discounted_price = get_variant_price(
=======
    channel_slug = channel.slug
    discounted = plugins.apply_taxes_to_product(
        product,
        get_variant_price(
>>>>>>> 38684d12
            variant=variant,
            variant_channel_listing=variant_channel_listing,
            product=product,
            collections=collections,
            discounts=discounts,
            channel=channel,
<<<<<<< HEAD
        )
        discounted_price_taxed = _calculate_product_price_with_taxes(
            discounted_price,
            tax_rate,
            tax_calculation_strategy,
            prices_entered_with_tax,
        )
        undiscounted_price = get_variant_price(
=======
        ),
        country,
        channel_slug=channel_slug,
    )
    undiscounted = plugins.apply_taxes_to_product(
        product,
        get_variant_price(
>>>>>>> 38684d12
            variant=variant,
            variant_channel_listing=variant_channel_listing,
            product=product,
            collections=collections,
            discounts=[],
            channel=channel,
<<<<<<< HEAD
        )
        undiscounted_price_taxed = _calculate_product_price_with_taxes(
            undiscounted_price,
            tax_rate,
            tax_calculation_strategy,
            prices_entered_with_tax,
        )
        discount = _get_total_discount(undiscounted_price_taxed, discounted_price_taxed)

        if local_currency:
            price_local_currency = to_local_currency(
                discounted_price_taxed, local_currency
            )
            discount_local_currency = to_local_currency(discount, local_currency)
        else:
            price_local_currency = None
            discount_local_currency = None

        is_visible = (
            product_channel_listing is not None and product_channel_listing.is_visible
        )
        is_on_sale = is_visible and discount is not None

        return VariantAvailability(
            on_sale=is_on_sale,
            price=discounted_price_taxed,
            price_undiscounted=undiscounted_price_taxed,
            discount=discount,
            price_local_currency=price_local_currency,
            discount_local_currency=discount_local_currency,
        )
=======
        ),
        country,
        channel_slug=channel_slug,
    )

    discount = _get_total_discount(undiscounted, discounted)

    if local_currency:
        price_local_currency = to_local_currency(discounted, local_currency)
        discount_local_currency = to_local_currency(discount, local_currency)
    else:
        price_local_currency = None
        discount_local_currency = None

    is_visible = (
        product_channel_listing is not None and product_channel_listing.is_visible
    )
    is_on_sale = is_visible and discount is not None

    return VariantAvailability(
        on_sale=is_on_sale,
        price=discounted,
        price_undiscounted=undiscounted,
        discount=discount,
        price_local_currency=price_local_currency,
        discount_local_currency=discount_local_currency,
    )
>>>>>>> 38684d12
<|MERGE_RESOLUTION|>--- conflicted
+++ resolved
@@ -2,14 +2,7 @@
 from decimal import Decimal
 from typing import Iterable, List, Optional, Tuple, Union
 
-<<<<<<< HEAD
-import opentracing
 from prices import Money, MoneyRange, TaxedMoney, TaxedMoneyRange
-=======
-from django.conf import settings
-from django_countries.fields import Country
-from prices import MoneyRange, TaxedMoney, TaxedMoneyRange
->>>>>>> 38684d12
 
 from ...channel.models import Channel
 from ...core.utils import to_local_currency
@@ -256,87 +249,38 @@
     tax_calculation_strategy: str,
     tax_rate: Decimal
 ) -> VariantAvailability:
-<<<<<<< HEAD
-    with opentracing.global_tracer().start_active_span("get_variant_availability"):
-        discounted_price = get_variant_price(
-=======
-    channel_slug = channel.slug
-    discounted = plugins.apply_taxes_to_product(
-        product,
-        get_variant_price(
->>>>>>> 38684d12
-            variant=variant,
-            variant_channel_listing=variant_channel_listing,
-            product=product,
-            collections=collections,
-            discounts=discounts,
-            channel=channel,
-<<<<<<< HEAD
-        )
-        discounted_price_taxed = _calculate_product_price_with_taxes(
-            discounted_price,
-            tax_rate,
-            tax_calculation_strategy,
-            prices_entered_with_tax,
-        )
-        undiscounted_price = get_variant_price(
-=======
-        ),
-        country,
-        channel_slug=channel_slug,
-    )
-    undiscounted = plugins.apply_taxes_to_product(
-        product,
-        get_variant_price(
->>>>>>> 38684d12
-            variant=variant,
-            variant_channel_listing=variant_channel_listing,
-            product=product,
-            collections=collections,
-            discounts=[],
-            channel=channel,
-<<<<<<< HEAD
-        )
-        undiscounted_price_taxed = _calculate_product_price_with_taxes(
-            undiscounted_price,
-            tax_rate,
-            tax_calculation_strategy,
-            prices_entered_with_tax,
-        )
-        discount = _get_total_discount(undiscounted_price_taxed, discounted_price_taxed)
-
-        if local_currency:
-            price_local_currency = to_local_currency(
-                discounted_price_taxed, local_currency
-            )
-            discount_local_currency = to_local_currency(discount, local_currency)
-        else:
-            price_local_currency = None
-            discount_local_currency = None
-
-        is_visible = (
-            product_channel_listing is not None and product_channel_listing.is_visible
-        )
-        is_on_sale = is_visible and discount is not None
-
-        return VariantAvailability(
-            on_sale=is_on_sale,
-            price=discounted_price_taxed,
-            price_undiscounted=undiscounted_price_taxed,
-            discount=discount,
-            price_local_currency=price_local_currency,
-            discount_local_currency=discount_local_currency,
-        )
-=======
-        ),
-        country,
-        channel_slug=channel_slug,
-    )
-
-    discount = _get_total_discount(undiscounted, discounted)
+    discounted_price = get_variant_price(
+        variant=variant,
+        variant_channel_listing=variant_channel_listing,
+        product=product,
+        collections=collections,
+        discounts=discounts,
+        channel=channel,
+    )
+    discounted_price_taxed = _calculate_product_price_with_taxes(
+        discounted_price,
+        tax_rate,
+        tax_calculation_strategy,
+        prices_entered_with_tax,
+    )
+    undiscounted_price = get_variant_price(
+        variant=variant,
+        variant_channel_listing=variant_channel_listing,
+        product=product,
+        collections=collections,
+        discounts=[],
+        channel=channel,
+    )
+    undiscounted_price_taxed = _calculate_product_price_with_taxes(
+        undiscounted_price,
+        tax_rate,
+        tax_calculation_strategy,
+        prices_entered_with_tax,
+    )
+    discount = _get_total_discount(undiscounted_price_taxed, discounted_price_taxed)
 
     if local_currency:
-        price_local_currency = to_local_currency(discounted, local_currency)
+        price_local_currency = to_local_currency(discounted_price_taxed, local_currency)
         discount_local_currency = to_local_currency(discount, local_currency)
     else:
         price_local_currency = None
@@ -349,10 +293,9 @@
 
     return VariantAvailability(
         on_sale=is_on_sale,
-        price=discounted,
-        price_undiscounted=undiscounted,
+        price=discounted_price_taxed,
+        price_undiscounted=undiscounted_price_taxed,
         discount=discount,
         price_local_currency=price_local_currency,
         discount_local_currency=discount_local_currency,
-    )
->>>>>>> 38684d12
+    )