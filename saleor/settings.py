--- conflicted
+++ resolved
@@ -398,13 +398,8 @@
     'URI_EXCLUSIONS': [r'^dashboard/'],
     'CUSTOM_USER_QUERYSET': 'saleor.userprofile.impersonate.get_impersonatable_users',  # noqa
     'USE_HTTP_REFERER': True,
-<<<<<<< HEAD
-    'CUSTOM_ALLOW': 'saleor.userprofile.impersonate.can_impersonate'
-}
+    'CUSTOM_ALLOW': 'saleor.userprofile.impersonate.can_impersonate'}
 
 # Demo-specific settings
 # We obfucate emails if they are different than demo's admin email
-DEMO_ADMIN_EMAIL = 'admin@example.com'
-=======
-    'CUSTOM_ALLOW': 'saleor.userprofile.impersonate.can_impersonate'}
->>>>>>> 0c8cfe7f
+DEMO_ADMIN_EMAIL = 'admin@example.com'