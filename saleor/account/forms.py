from captcha.fields import ReCaptchaField
from django import forms
from django.conf import settings
from django.contrib.auth import forms as django_forms, update_session_auth_hash
from django.utils.translation import pgettext, pgettext_lazy
from phonenumbers.phonenumberutil import country_code_for_region

from ..account.models import User
from . import emails
from .i18n import AddressMetaForm, get_address_form_class


class FormWithReCaptcha(forms.BaseForm):
    def __new__(cls, *args, **kwargs):
        if settings.RECAPTCHA_PUBLIC_KEY and settings.RECAPTCHA_PRIVATE_KEY:
            # insert a Google reCaptcha field inside the form
            # note: label is empty, the reCaptcha is self-explanatory making
            #       the form simpler for the user.
            cls.base_fields["_captcha"] = ReCaptchaField(label="")
        return super(FormWithReCaptcha, cls).__new__(cls)


def get_address_form(data, country_code, initial=None, instance=None, **kwargs):
    country_form = AddressMetaForm(data, initial=initial)
    preview = False
    if country_form.is_valid():
        country_code = country_form.cleaned_data["country"]
        preview = country_form.cleaned_data["preview"]

    if initial is None and country_code:
        initial = {}
    if country_code:
        initial["phone"] = "+{}".format(country_code_for_region(country_code))

    address_form_class = get_address_form_class(country_code)

    if not preview and instance is not None:
        address_form_class = get_address_form_class(instance.country.code)
        address_form = address_form_class(data, instance=instance, **kwargs)
    else:
        initial_address = (
            initial if not preview else data.dict() if data is not None else data
        )
        address_form = address_form_class(
            not preview and data or None, initial=initial_address, **kwargs
        )
<<<<<<< HEAD
=======

    if hasattr(address_form.fields["country_area"], "choices"):
        choices = address_form.fields["country_area"].choices
        choices = [(choice[1], choice[1]) for choice in choices]
        address_form.fields["country_area"].choices = choices
>>>>>>> e81494c9
    return address_form, preview


class ChangePasswordForm(django_forms.PasswordChangeForm):
    def __init__(self, *args, **kwargs):
        super().__init__(*args, **kwargs)
        self.fields["new_password1"].user = self.user
        self.fields["old_password"].widget.attrs["placeholder"] = ""
        self.fields["new_password1"].widget.attrs["placeholder"] = ""
        del self.fields["new_password2"]


def logout_on_password_change(request, user):
    if update_session_auth_hash is not None and not settings.LOGOUT_ON_PASSWORD_CHANGE:
        update_session_auth_hash(request, user)


class LoginForm(django_forms.AuthenticationForm, FormWithReCaptcha):
    username = forms.EmailField(label=pgettext("Form field", "Email"), max_length=75)

    def __init__(self, request=None, *args, **kwargs):
        super(LoginForm, self).__init__(request=request, *args, **kwargs)
        if request:
            email = request.GET.get("email")
            if email:
                self.fields["username"].initial = email
<<<<<<< HEAD
            else:
                self.fields["username"].initial = "admin@example.com"
                self.fields["password"].initial = "admin"
                self.fields["password"].widget.render_value = True
=======
>>>>>>> e81494c9


class SignupForm(forms.ModelForm, FormWithReCaptcha):
    password = forms.CharField(
        widget=forms.PasswordInput, label=pgettext("Password", "Password")
    )
    email = forms.EmailField(
        label=pgettext("Email", "Email"),
        error_messages={
            "unique": pgettext_lazy(
                "Registration error", "This email has already been registered."
            )
        },
    )

    class Meta:
        model = User
        fields = ("email",)

    def __init__(self, *args, **kwargs):
        super().__init__(*args, **kwargs)
        if self._meta.model.USERNAME_FIELD in self.fields:
            self.fields[self._meta.model.USERNAME_FIELD].widget.attrs.update(
                {"autofocus": ""}
            )

    def save(self, request=None, commit=True):
        user = super().save(commit=False)
        password = self.cleaned_data["password"]
        user.set_password(password)
        if commit:
            user.save()
        return user


class PasswordResetForm(django_forms.PasswordResetForm, FormWithReCaptcha):
    """Allow resetting passwords.

    This subclass overrides sending emails to use templated email.
    """

    def get_users(self, email):
        active_users = User.objects.filter(email__iexact=email, is_active=True)
        return active_users

    def send_mail(
        self,
        subject_template_name,
        email_template_name,
        context,
        from_email,
        to_email,
        html_email_template_name=None,
    ):
        # Passing the user object to the Celery task throws an
        # error "'User' is not JSON serializable". Since it's not used in our
        # template, we remove it from the context.
        del context["user"]
        emails.send_password_reset_email.delay(context, to_email)


class NameForm(forms.ModelForm):
    class Meta:
        model = User
        fields = ["first_name", "last_name"]
        labels = {
            "first_name": pgettext_lazy(
                "Customer form: Given name field", "Given name"
            ),
            "last_name": pgettext_lazy(
                "Customer form: Family name field", "Family name"
            ),
        }<|MERGE_RESOLUTION|>--- conflicted
+++ resolved
@@ -44,14 +44,11 @@
         address_form = address_form_class(
             not preview and data or None, initial=initial_address, **kwargs
         )
-<<<<<<< HEAD
-=======
 
     if hasattr(address_form.fields["country_area"], "choices"):
         choices = address_form.fields["country_area"].choices
         choices = [(choice[1], choice[1]) for choice in choices]
         address_form.fields["country_area"].choices = choices
->>>>>>> e81494c9
     return address_form, preview
 
 
@@ -78,13 +75,10 @@
             email = request.GET.get("email")
             if email:
                 self.fields["username"].initial = email
-<<<<<<< HEAD
             else:
                 self.fields["username"].initial = "admin@example.com"
                 self.fields["password"].initial = "admin"
                 self.fields["password"].widget.render_value = True
-=======
->>>>>>> e81494c9
 
 
 class SignupForm(forms.ModelForm, FormWithReCaptcha):
