--- conflicted
+++ resolved
@@ -7,28 +7,8 @@
 from graphene import ObjectType
 from graphql.error import GraphQLError
 
-<<<<<<< HEAD
-from ....core.utils import generate_unique_slug
 from ....plugins.const import APP_ID_PREFIX
-
-if TYPE_CHECKING:
-    # flake8: noqa
-    from django.db.models import Model
-
-
-Image.init()
-
-
-def clean_seo_fields(data):
-    """Extract and assign seo fields to given dictionary."""
-    seo_fields = data.pop("seo", None)
-    if seo_fields:
-        data["seo_title"] = seo_fields.get("title")
-        data["seo_description"] = seo_fields.get("description")
-=======
-from ....plugins.webhook.utils import APP_ID_PREFIX
 from ..validators import validate_if_int_or_uuid
->>>>>>> 5191b69d
 
 
 def snake_to_camel_case(name):
