import graphene

from ....core.permissions import OrderPermissions
from ....core.tracing import traced_atomic_transaction
from ....order import events
from ....order.utils import invalidate_order_prices, remove_discount_from_order_line
from ...app.dataloaders import load_app
from ...core.types import OrderError
from ..types import Order, OrderLine
from .order_discount_common import OrderDiscountCommon


class OrderLineDiscountRemove(OrderDiscountCommon):
    order_line = graphene.Field(
        OrderLine, description="Order line which has removed discount."
    )
    order = graphene.Field(
        Order, description="Order which is related to line which has removed discount."
    )

    class Arguments:
        order_line_id = graphene.ID(
            description="ID of a order line to remove its discount", required=True
        )

    class Meta:
        description = "Remove discount applied to the order line."
        permissions = (OrderPermissions.MANAGE_ORDERS,)
        error_type_class = OrderError
        error_type_field = "order_errors"

    @classmethod
    def validate(cls, info, order):
        cls.validate_order(info, order)

    @classmethod
    @traced_atomic_transaction()
    def perform_mutation(cls, _root, info, **data):
        order_line = cls.get_node_or_error(
            info, data.get("order_line_id"), only_type=OrderLine
        )
        order = order_line.order
        cls.validate(info, order)

<<<<<<< HEAD
        remove_discount_from_order_line(order_line, order)

=======
        remove_discount_from_order_line(
            order_line, order, manager=info.context.plugins, tax_included=tax_included
        )
        app = load_app(info.context)
>>>>>>> 9e2ea5b2
        events.order_line_discount_removed_event(
            order=order,
            user=info.context.user,
            app=app,
            line=order_line,
        )

        invalidate_order_prices(order, save=True)
        return OrderLineDiscountRemove(order_line=order_line, order=order)<|MERGE_RESOLUTION|>--- conflicted
+++ resolved
@@ -42,15 +42,8 @@
         order = order_line.order
         cls.validate(info, order)
 
-<<<<<<< HEAD
         remove_discount_from_order_line(order_line, order)
-
-=======
-        remove_discount_from_order_line(
-            order_line, order, manager=info.context.plugins, tax_included=tax_included
-        )
         app = load_app(info.context)
->>>>>>> 9e2ea5b2
         events.order_line_discount_removed_event(
             order=order,
             user=info.context.user,
