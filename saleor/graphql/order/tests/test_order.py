--- conflicted
+++ resolved
@@ -3550,7 +3550,6 @@
     assert errors[0]["addressType"] == AddressType.SHIPPING.upper()
 
 
-<<<<<<< HEAD
 def test_draft_order_create_update_display_gross_prices(
     staff_api_client,
     permission_manage_orders,
@@ -3578,7 +3577,24 @@
         "lines": variant_list,
         "billingAddress": graphql_address_data,
         "shippingAddress": graphql_address_data,
-=======
+        "channel": channel_id,
+    }
+
+    # when
+    response = staff_api_client.post_graphql(
+        query, variables, permissions=[permission_manage_orders]
+    )
+
+    # then
+    content = get_graphql_content(response)
+    assert not content["data"]["draftOrderCreate"]["errors"]
+    order_id = content["data"]["draftOrderCreate"]["order"]["id"]
+    _, order_pk = graphene.Node.from_global_id(order_id)
+
+    order = Order.objects.get(id=order_pk)
+    assert not order.display_gross_prices
+
+
 TAX_RATE_1 = Decimal("1.23")
 TAX_RATE_2 = Decimal("1.18")
 
@@ -3656,7 +3672,6 @@
         "billingAddress": address,
         "shippingAddress": address,
         "voucher": voucher_id,
->>>>>>> aa74ef6b
         "channel": channel_id,
     }
 
@@ -3664,17 +3679,6 @@
     response = staff_api_client.post_graphql(
         query, variables, permissions=[permission_manage_orders]
     )
-<<<<<<< HEAD
-
-    # then
-    content = get_graphql_content(response)
-    assert not content["data"]["draftOrderCreate"]["errors"]
-    order_id = content["data"]["draftOrderCreate"]["order"]["id"]
-    _, order_pk = graphene.Node.from_global_id(order_id)
-
-    order = Order.objects.get(id=order_pk)
-    assert not order.display_gross_prices
-=======
     content = get_graphql_content(response)
 
     # then
@@ -3692,7 +3696,6 @@
     assert line2.total_price.gross == line2.total_price.net * TAX_RATE_2
 
     assert order.total == line1.total_price + line2.total_price
->>>>>>> aa74ef6b
 
 
 DRAFT_UPDATE_QUERY = """
