import graphene
import graphene_django_optimizer as gql_optimizer
from django.conf import settings

from ...checkout import models
from ...core.utils.taxes import get_taxes_for_address
from ..core.connection import CountableDjangoObjectType
from ..core.types.money import TaxedMoney
from ..order.utils import applicable_shipping_methods
from ..payment.enums import PaymentGatewayEnum
from ..shipping.types import ShippingMethod


class CheckoutLine(CountableDjangoObjectType):
    total_price = graphene.Field(
        TaxedMoney,
        description=("The sum of the checkout line price, taxes and discounts."),
    )
    requires_shipping = graphene.Boolean(
        description="Indicates whether the item need to be delivered."
    )

    class Meta:
<<<<<<< HEAD
        exclude_fields = ["cart", "data"]
        description = "Represents an item in the checkout."
        interfaces = [graphene.relay.Node]
        model = models.CartLine
=======
        only_fields = ["id", "quantity", "variant"]
        description = "Represents an item in the checkout."
        interfaces = [graphene.relay.Node]
        model = models.CheckoutLine
>>>>>>> e81494c9
        filter_fields = ["id"]

    def resolve_total_price(self, info):
        taxes = get_taxes_for_address(self.checkout.shipping_address)
        return self.get_total(discounts=info.context.discounts, taxes=taxes)

    def resolve_requires_shipping(self, *_args):
        return self.is_shipping_required()


class Checkout(CountableDjangoObjectType):
    available_shipping_methods = graphene.List(
        ShippingMethod,
        required=True,
        description="Shipping methods that can be used with this order.",
    )
    available_payment_gateways = graphene.List(
        PaymentGatewayEnum,
        description="List of available payment gateways.",
        required=True,
    )
    email = graphene.String(description="Email of a customer", required=True)
    is_shipping_required = graphene.Boolean(
        description="Returns True, if checkout requires shipping.", required=True
    )
    lines = gql_optimizer.field(
        graphene.List(
            CheckoutLine,
            description=(
                "A list of checkout lines, each containing information about "
                "an item in the checkout."
            ),
        ),
        model_field="lines",
    )
    shipping_price = graphene.Field(
        TaxedMoney,
        description="The price of the shipping, with all the taxes included.",
    )
    subtotal_price = graphene.Field(
        TaxedMoney,
        description=("The price of the checkout before shipping, with taxes included."),
    )
    total_price = graphene.Field(
        TaxedMoney,
        description=(
            "The sum of the the checkout line prices, with all the taxes,"
            "shipping costs, and discounts included."
        ),
    )

    class Meta:
<<<<<<< HEAD
        exclude_fields = ["payments"]
        description = "Checkout object"
        model = models.Cart
=======
        only_fields = [
            "billing_address",
            "created",
            "discount_amount",
            "discount_name",
            "is_shipping_required",
            "last_change",
            "note",
            "quantity",
            "shipping_address",
            "shipping_method",
            "token",
            "translated_discount_name",
            "user",
            "voucher_code",
        ]
        description = "Checkout object"
        model = models.Checkout
>>>>>>> e81494c9
        interfaces = [graphene.relay.Node]
        filter_fields = ["token"]

    def resolve_total_price(self, info):
        taxes = get_taxes_for_address(self.shipping_address)
        return self.get_total(discounts=info.context.discounts, taxes=taxes)

    def resolve_subtotal_price(self, *_args):
        taxes = get_taxes_for_address(self.shipping_address)
        return self.get_subtotal(taxes=taxes)

    def resolve_shipping_price(self, *_args):
        taxes = get_taxes_for_address(self.shipping_address)
        return self.get_shipping_price(taxes=taxes)

<<<<<<< HEAD
    def resolve_lines(self, info):
=======
    def resolve_lines(self, *_args):
>>>>>>> e81494c9
        return self.lines.prefetch_related("variant")

    def resolve_available_shipping_methods(self, info):
        taxes = get_taxes_for_address(self.shipping_address)
        price = self.get_subtotal(taxes=taxes, discounts=info.context.discounts)
<<<<<<< HEAD
        return applicable_shipping_methods(self, info, price.gross.amount)
=======
        return applicable_shipping_methods(self, price.gross.amount)
>>>>>>> e81494c9

    def resolve_available_payment_gateways(self, _info):
        return settings.CHECKOUT_PAYMENT_GATEWAYS.keys()

    def resolve_is_shipping_required(self, _info):
        return self.is_shipping_required()<|MERGE_RESOLUTION|>--- conflicted
+++ resolved
@@ -21,17 +21,10 @@
     )
 
     class Meta:
-<<<<<<< HEAD
-        exclude_fields = ["cart", "data"]
-        description = "Represents an item in the checkout."
-        interfaces = [graphene.relay.Node]
-        model = models.CartLine
-=======
         only_fields = ["id", "quantity", "variant"]
         description = "Represents an item in the checkout."
         interfaces = [graphene.relay.Node]
         model = models.CheckoutLine
->>>>>>> e81494c9
         filter_fields = ["id"]
 
     def resolve_total_price(self, info):
@@ -84,11 +77,6 @@
     )
 
     class Meta:
-<<<<<<< HEAD
-        exclude_fields = ["payments"]
-        description = "Checkout object"
-        model = models.Cart
-=======
         only_fields = [
             "billing_address",
             "created",
@@ -107,7 +95,6 @@
         ]
         description = "Checkout object"
         model = models.Checkout
->>>>>>> e81494c9
         interfaces = [graphene.relay.Node]
         filter_fields = ["token"]
 
@@ -123,21 +110,13 @@
         taxes = get_taxes_for_address(self.shipping_address)
         return self.get_shipping_price(taxes=taxes)
 
-<<<<<<< HEAD
-    def resolve_lines(self, info):
-=======
     def resolve_lines(self, *_args):
->>>>>>> e81494c9
         return self.lines.prefetch_related("variant")
 
     def resolve_available_shipping_methods(self, info):
         taxes = get_taxes_for_address(self.shipping_address)
         price = self.get_subtotal(taxes=taxes, discounts=info.context.discounts)
-<<<<<<< HEAD
-        return applicable_shipping_methods(self, info, price.gross.amount)
-=======
         return applicable_shipping_methods(self, price.gross.amount)
->>>>>>> e81494c9
 
     def resolve_available_payment_gateways(self, _info):
         return settings.CHECKOUT_PAYMENT_GATEWAYS.keys()
