--- conflicted
+++ resolved
@@ -73,13 +73,6 @@
                 )
             )
 
-<<<<<<< HEAD
-        if customer_id:
-            requestor = load_requestor(info.context)
-            if not requestor or not requestor.has_perm(
-                AccountPermissions.IMPERSONATE_USER
-            ):
-=======
         user_id_from_request = None
         if not info.context.user.is_anonymous:
             user_id_from_request = graphene.Node.to_global_id(
@@ -87,9 +80,8 @@
             )
 
         if customer_id and customer_id != user_id_from_request:
-            requestor = get_user_or_app_from_context(info.context)
+            requestor = load_requestor(info.context)
             if not requestor.has_perm(AccountPermissions.IMPERSONATE_USER):
->>>>>>> 7b75079a
                 raise PermissionDenied(
                     permissions=[AccountPermissions.IMPERSONATE_USER]
                 )
