import datetime
from decimal import Decimal
from unittest import mock

import graphene
import pytest
from django.core.exceptions import ValidationError
from django.db.models import Sum
from django.test import override_settings
from django.utils import timezone
from django.utils.dateparse import parse_datetime
from django_countries.fields import Country
from measurement.measures import Weight
from prices import Money

from ....checkout import base_calculations, calculations
from ....checkout.checkout_cleaner import (
    clean_checkout_payment,
    clean_checkout_shipping,
)
from ....checkout.error_codes import CheckoutErrorCode
from ....checkout.fetch import fetch_checkout_info, fetch_checkout_lines
from ....core.prices import quantize_price
from ....payment import TransactionAction
from ....plugins.manager import get_plugins_manager
from ....plugins.tests.sample_plugins import ActiveDummyPaymentGateway
from ....product.models import ProductVariant
from ....shipping.models import ShippingMethodTranslation
from ....shipping.utils import convert_to_shipping_method_data
from ....tests.utils import dummy_editorjs
from ....warehouse import WarehouseClickAndCollectOption
from ....warehouse.models import PreorderReservation, Reservation, Stock, Warehouse
from ...core.utils import to_global_id_or_none
from ...tests.utils import assert_no_permission, get_graphql_content
from ..mutations.utils import (
    clean_delivery_method,
    update_checkout_shipping_method_if_invalid,
)


def test_clean_delivery_method_after_shipping_address_changes_stay_the_same(
    checkout_with_single_item, address, shipping_method, other_shipping_method
):
    """Ensure the current shipping method applies to new address.

    If it does, then it doesn't need to be changed.
    """

    checkout = checkout_with_single_item
    checkout.shipping_address = address

    manager = get_plugins_manager()
    lines, _ = fetch_checkout_lines(checkout)
    checkout_info = fetch_checkout_info(checkout, lines, [], manager)
    delivery_method = convert_to_shipping_method_data(
        shipping_method, shipping_method.channel_listings.first()
    )
    is_valid_method = clean_delivery_method(checkout_info, lines, delivery_method)
    assert is_valid_method is True


def test_clean_delivery_method_with_preorder_is_valid_for_enabled_warehouse(
    checkout_with_preorders_only, address, warehouses_for_cc
):
    checkout = checkout_with_preorders_only
    checkout.shipping_address = address

    manager = get_plugins_manager()
    lines, _ = fetch_checkout_lines(checkout)
    checkout_info = fetch_checkout_info(checkout, lines, [], manager)
    is_valid_method = clean_delivery_method(checkout_info, lines, warehouses_for_cc[1])

    assert is_valid_method is True


def test_clean_delivery_method_does_nothing_if_no_shipping_method(
    checkout_with_single_item, address, other_shipping_method
):
    """If no shipping method was selected, it shouldn't return an error."""

    checkout = checkout_with_single_item
    checkout.shipping_address = address
    manager = get_plugins_manager()
    lines, _ = fetch_checkout_lines(checkout)
    checkout_info = fetch_checkout_info(checkout, lines, [], manager)
    is_valid_method = clean_delivery_method(checkout_info, lines, None)
    assert is_valid_method is True


def test_update_checkout_shipping_method_if_invalid(
    checkout_with_single_item,
    address,
    shipping_method,
    other_shipping_method,
    shipping_zone_without_countries,
):
    # If the shipping method is invalid, it should be removed.

    checkout = checkout_with_single_item
    checkout.shipping_address = address
    checkout.shipping_method = shipping_method

    shipping_method.shipping_zone = shipping_zone_without_countries
    shipping_method.save(update_fields=["shipping_zone"])

    manager = get_plugins_manager()
    lines, _ = fetch_checkout_lines(checkout)
    checkout_info = fetch_checkout_info(checkout, lines, [], manager)
    update_checkout_shipping_method_if_invalid(checkout_info, lines)

    assert checkout.shipping_method is None
    assert checkout_info.delivery_method_info.delivery_method is None

    # Ensure the checkout's shipping method was saved
    checkout.refresh_from_db(fields=["shipping_method"])
    assert checkout.shipping_method is None


@pytest.fixture
def expected_dummy_gateway():
    return {
        "id": "mirumee.payments.dummy",
        "name": "Dummy",
        "config": [{"field": "store_customer_card", "value": "false"}],
        "currencies": ["USD", "PLN"],
    }


GET_CHECKOUT_PAYMENTS_QUERY = """
query getCheckoutPayments($id: ID) {
    checkout(id: $id) {
        availablePaymentGateways {
            id
            name
            config {
                field
                value
            }
            currencies
        }
    }
}
"""


def test_checkout_available_payment_gateways(
    api_client,
    checkout_with_item,
    expected_dummy_gateway,
):
    query = GET_CHECKOUT_PAYMENTS_QUERY
    variables = {"id": to_global_id_or_none(checkout_with_item)}
    response = api_client.post_graphql(query, variables)

    content = get_graphql_content(response)
    data = content["data"]["checkout"]
    assert data["availablePaymentGateways"] == [
        expected_dummy_gateway,
    ]


def test_checkout_available_payment_gateways_currency_specified_USD(
    api_client,
    checkout_with_item,
    expected_dummy_gateway,
    sample_gateway,
):
    checkout_with_item.currency = "USD"
    checkout_with_item.save(update_fields=["currency"])

    query = GET_CHECKOUT_PAYMENTS_QUERY

    variables = {"id": to_global_id_or_none(checkout_with_item)}
    response = api_client.post_graphql(query, variables)

    content = get_graphql_content(response)
    data = content["data"]["checkout"]
    assert {gateway["id"] for gateway in data["availablePaymentGateways"]} == {
        expected_dummy_gateway["id"],
        ActiveDummyPaymentGateway.PLUGIN_ID,
    }


def test_checkout_available_payment_gateways_currency_specified_EUR(
    api_client, checkout_with_item, expected_dummy_gateway, sample_gateway
):
    checkout_with_item.currency = "EUR"
    checkout_with_item.save(update_fields=["currency"])

    query = GET_CHECKOUT_PAYMENTS_QUERY

    variables = {"id": to_global_id_or_none(checkout_with_item)}
    response = api_client.post_graphql(query, variables)

    content = get_graphql_content(response)
    data = content["data"]["checkout"]
    assert (
        data["availablePaymentGateways"][0]["id"] == ActiveDummyPaymentGateway.PLUGIN_ID
    )


GET_CHECKOUT_SELECTED_SHIPPING_METHOD = """
query getCheckout($id: ID) {
    checkout(id: $id) {
        shippingMethod {
            id
            name
            description
            price {
                amount
            }
            translation(languageCode: PL) {
                name
                description
            }
            minimumOrderPrice {
                amount
            }
            maximumOrderPrice {
                amount
            }
            minimumOrderWeight {
               unit
               value
            }
            maximumOrderWeight {
               unit
               value
            }
            message
            active
            minimumDeliveryDays
            maximumDeliveryDays
            metadata {
                key
                value
            }
            metadata {
                key
                value
            }
        }
    }
}
"""


def test_checkout_selected_shipping_method(
    api_client, checkout_with_item, address, shipping_zone
):
    checkout_with_item.shipping_address = address
    checkout_with_item.save()

    shipping_method = shipping_zone.shipping_methods.first()
    min_weight = 0
    shipping_method.minimum_order_weight = Weight(oz=min_weight)
    max_weight = 10
    shipping_method.maximum_order_weight = Weight(kg=max_weight)
    metadata_key = "md key"
    metadata_value = "md value"
    raw_description = "this is descr"
    description = dummy_editorjs(raw_description)
    shipping_method.description = description
    shipping_method.store_value_in_metadata({metadata_key: metadata_value})
    shipping_method.save()
    translated_name = "Dostawa ekspresowa"
    ShippingMethodTranslation.objects.create(
        language_code="pl", shipping_method=shipping_method, name=translated_name
    )
    checkout_with_item.shipping_method = shipping_method
    checkout_with_item.save()

    # when
    query = GET_CHECKOUT_SELECTED_SHIPPING_METHOD
    variables = {"id": to_global_id_or_none(checkout_with_item)}
    response = api_client.post_graphql(query, variables)
    content = get_graphql_content(response)
    data = content["data"]["checkout"]

    shipping_method = shipping_zone.shipping_methods.first()
    # then
    assert data["shippingMethod"]["id"] == (
        graphene.Node.to_global_id("ShippingMethod", shipping_method.id)
    )
    assert data["shippingMethod"]["name"] == shipping_method.name
    assert raw_description in data["shippingMethod"]["description"]
    assert data["shippingMethod"]["active"]
    assert data["shippingMethod"]["message"] == ""
    assert (
        data["shippingMethod"]["minimumDeliveryDays"]
        == shipping_method.minimum_delivery_days
    )
    assert (
        data["shippingMethod"]["maximumDeliveryDays"]
        == shipping_method.maximum_delivery_days
    )
    assert data["shippingMethod"]["minimumOrderWeight"]["unit"] == "KG"
    assert data["shippingMethod"]["minimumOrderWeight"]["value"] == min_weight
    assert data["shippingMethod"]["maximumOrderWeight"]["unit"] == "KG"
    assert data["shippingMethod"]["maximumOrderWeight"]["value"] == max_weight
    assert data["shippingMethod"]["metadata"][0]["key"] == metadata_key
    assert data["shippingMethod"]["metadata"][0]["value"] == metadata_value
    assert data["shippingMethod"]["translation"]["name"] == translated_name


GET_CHECKOUT_SELECTED_SHIPPING_METHOD_PRIVATE_FIELDS = """
query getCheckout($id: ID) {
    checkout(id: $id) {
        shippingMethod {
            id
            privateMetadata {
                key
                value
            }
        }
    }
}
"""


def test_checkout_selected_shipping_method_as_staff(
    staff_api_client, checkout_with_item, shipping_zone, permission_manage_shipping
):
    # given
    staff_api_client.user.user_permissions.add(permission_manage_shipping)
    shipping_method = shipping_zone.shipping_methods.first()
    metadata_key = "md key"
    metadata_value = "md value"
    shipping_method.store_value_in_private_metadata({metadata_key: metadata_value})
    shipping_method.save()
    checkout_with_item.shipping_method = shipping_method
    checkout_with_item.save()

    # when
    query = GET_CHECKOUT_SELECTED_SHIPPING_METHOD_PRIVATE_FIELDS
    variables = {"id": to_global_id_or_none(checkout_with_item)}
    response = staff_api_client.post_graphql(query, variables)
    content = get_graphql_content(response)
    data = content["data"]["checkout"]

    response_metadata = data["shippingMethod"]["privateMetadata"][0]
    assert response_metadata["key"] == metadata_key
    assert response_metadata["value"] == metadata_value


GET_CHECKOUT_AVAILABLE_SHIPPING_METHODS_TEMPLATE = """
query getCheckout($id: ID) {
    checkout(id: $id) {
        %s {
            id
            type
            name
            description
            price {
                amount
            }
            translation(languageCode: PL) {
                name
                description
            }
            minimumOrderPrice {
                amount
            }
            maximumOrderPrice {
                amount
            }
            minimumOrderWeight {
               unit
               value
            }
            maximumOrderWeight {
               unit
               value
            }
            message
            active
            minimumDeliveryDays
            maximumDeliveryDays
            metadata {
                key
                value
            }
        }
    }
}
"""

GET_CHECKOUT_AVAILABLE_SHIPPING_METHODS = (
    GET_CHECKOUT_AVAILABLE_SHIPPING_METHODS_TEMPLATE % "availableShippingMethods"
)


@pytest.mark.parametrize("field", ["availableShippingMethods", "shippingMethods"])
def test_checkout_available_shipping_methods(
    api_client, checkout_with_item, address, shipping_zone, field
):
    # given
    checkout_with_item.shipping_address = address
    checkout_with_item.save()
    shipping_method = shipping_zone.shipping_methods.first()
    min_weight = 0
    shipping_method.minimum_order_weight = Weight(oz=min_weight)
    max_weight = 10
    shipping_method.maximum_order_weight = Weight(kg=max_weight)
    metadata_key = "md key"
    metadata_value = "md value"
    raw_description = "this is descr"
    description = dummy_editorjs(raw_description)
    shipping_method.description = description
    shipping_method.store_value_in_metadata({metadata_key: metadata_value})
    shipping_method.save()
    translated_name = "Dostawa ekspresowa"
    ShippingMethodTranslation.objects.create(
        language_code="pl", shipping_method=shipping_method, name=translated_name
    )

    # when
    query = GET_CHECKOUT_AVAILABLE_SHIPPING_METHODS_TEMPLATE % field
    variables = {"id": to_global_id_or_none(checkout_with_item)}
    response = api_client.post_graphql(query, variables)
    content = get_graphql_content(response)
    data = content["data"]["checkout"]

    # then
    assert data[field][0]["id"] == (
        graphene.Node.to_global_id("ShippingMethod", shipping_method.id)
    )
    assert data[field][0]["name"] == shipping_method.name
    assert data[field][0]["type"] == shipping_method.type.upper()
    assert raw_description in data[field][0]["description"]
    assert data[field][0]["active"]
    assert data[field][0]["message"] == ""
    assert (
        data[field][0]["minimumDeliveryDays"] == shipping_method.minimum_delivery_days
    )
    assert (
        data[field][0]["maximumDeliveryDays"] == shipping_method.maximum_delivery_days
    )
    assert data[field][0]["minimumOrderWeight"]["unit"] == "KG"
    assert data[field][0]["minimumOrderWeight"]["value"] == min_weight
    assert data[field][0]["maximumOrderWeight"]["unit"] == "KG"
    assert data[field][0]["maximumOrderWeight"]["value"] == max_weight
    assert data[field][0]["metadata"][0]["key"] == metadata_key
    assert data[field][0]["metadata"][0]["value"] == metadata_value
    assert data[field][0]["translation"]["name"] == translated_name


@pytest.mark.parametrize("minimum_order_weight_value", [0, 2, None])
def test_checkout_available_shipping_methods_with_weight_based_shipping_method(
    api_client,
    checkout_with_item,
    address,
    shipping_method_weight_based,
    minimum_order_weight_value,
):
    checkout_with_item.shipping_address = address
    checkout_with_item.save()

    shipping_method = shipping_method_weight_based
    if minimum_order_weight_value is not None:
        weight = Weight(kg=minimum_order_weight_value)
        shipping_method.minimum_order_weight = weight
        variant = checkout_with_item.lines.first().variant
        variant.weight = weight
        variant.save(update_fields=["weight"])
    else:
        shipping_method.minimum_order_weight = minimum_order_weight_value

    shipping_method.save(update_fields=["minimum_order_weight"])

    query = GET_CHECKOUT_AVAILABLE_SHIPPING_METHODS
    variables = {"id": to_global_id_or_none(checkout_with_item)}
    response = api_client.post_graphql(query, variables)
    content = get_graphql_content(response)
    data = content["data"]["checkout"]

    shipping_methods = [method["name"] for method in data["availableShippingMethods"]]
    assert shipping_method.name in shipping_methods


def test_checkout_available_shipping_methods_weight_method_with_higher_minimal_weigh(
    api_client, checkout_with_item, address, shipping_method_weight_based
):
    checkout_with_item.shipping_address = address
    checkout_with_item.save()

    shipping_method = shipping_method_weight_based
    weight_value = 5
    shipping_method.minimum_order_weight = Weight(kg=weight_value)
    shipping_method.save(update_fields=["minimum_order_weight"])

    variants = []
    for line in checkout_with_item.lines.all():
        variant = line.variant
        variant.weight = Weight(kg=1)
        variants.append(variant)
    ProductVariant.objects.bulk_update(variants, ["weight"])

    query = GET_CHECKOUT_AVAILABLE_SHIPPING_METHODS
    variables = {"id": to_global_id_or_none(checkout_with_item)}
    response = api_client.post_graphql(query, variables)
    content = get_graphql_content(response)
    data = content["data"]["checkout"]

    shipping_methods = [method["name"] for method in data["availableShippingMethods"]]
    assert shipping_method.name not in shipping_methods


def test_checkout_shipping_methods_with_price_based_shipping_method_and_discount(
    api_client,
    checkout_with_item,
    address,
    shipping_method,
):
    """Ensure that price based shipping method is not returned when
    checkout with discounts subtotal is lower than minimal order price."""
    checkout_with_item.shipping_address = address
    manager = get_plugins_manager()
    lines, _ = fetch_checkout_lines(checkout_with_item)
    checkout_info = fetch_checkout_info(checkout_with_item, lines, [], manager)

    subtotal = calculations.checkout_subtotal(
        manager=manager,
        checkout_info=checkout_info,
        lines=lines,
        address=checkout_with_item.shipping_address,
    )

    checkout_with_item.discount_amount = Decimal(5.0)
    checkout_with_item.save(update_fields=["shipping_address", "discount_amount"])

    shipping_method.name = "Price based"
    shipping_method.save(update_fields=["name"])

    shipping_channel_listing = shipping_method.channel_listings.get(
        channel=checkout_with_item.channel
    )
    shipping_channel_listing.minimum_order_price_amount = subtotal.gross.amount - 1
    shipping_channel_listing.save(update_fields=["minimum_order_price_amount"])

    query = GET_CHECKOUT_AVAILABLE_SHIPPING_METHODS
    variables = {"id": to_global_id_or_none(checkout_with_item)}
    response = api_client.post_graphql(query, variables)
    content = get_graphql_content(response)
    data = content["data"]["checkout"]

    shipping_methods = [method["name"] for method in data["availableShippingMethods"]]
    assert shipping_method.name not in shipping_methods


def test_checkout_shipping_methods_with_price_based_shipping_and_shipping_discount(
    api_client,
    checkout_with_item,
    address,
    shipping_method,
    voucher_shipping_type,
):
    """Ensure that price based shipping method is returned when checkout
    has discount on shipping."""
    checkout_with_item.shipping_address = address
    manager = get_plugins_manager()
    lines, _ = fetch_checkout_lines(checkout_with_item)
    checkout_info = fetch_checkout_info(checkout_with_item, lines, [], manager)

    subtotal = calculations.checkout_subtotal(
        manager=manager,
        checkout_info=checkout_info,
        lines=lines,
        address=checkout_with_item.shipping_address,
    )

    checkout_with_item.discount_amount = Decimal(5.0)
    checkout_with_item.voucher_code = voucher_shipping_type.code
    checkout_with_item.save(
        update_fields=["shipping_address", "discount_amount", "voucher_code"]
    )

    shipping_method.name = "Price based"
    shipping_method.save(update_fields=["name"])

    shipping_channel_listing = shipping_method.channel_listings.get(
        channel=checkout_with_item.channel
    )
    shipping_channel_listing.minimum_order_price_amount = subtotal.gross.amount - 1
    shipping_channel_listing.save(update_fields=["minimum_order_price_amount"])

    query = GET_CHECKOUT_AVAILABLE_SHIPPING_METHODS
    variables = {"id": to_global_id_or_none(checkout_with_item)}
    response = api_client.post_graphql(query, variables)
    content = get_graphql_content(response)
    data = content["data"]["checkout"]

    shipping_methods = [method["name"] for method in data["availableShippingMethods"]]
    assert shipping_method.name in shipping_methods


def test_checkout_available_shipping_methods_shipping_zone_without_channels(
    api_client, checkout_with_item, address, shipping_zone
):
    shipping_zone.channels.clear()
    checkout_with_item.shipping_address = address
    checkout_with_item.save()

    query = GET_CHECKOUT_AVAILABLE_SHIPPING_METHODS
    variables = {"id": to_global_id_or_none(checkout_with_item)}
    response = api_client.post_graphql(query, variables)
    content = get_graphql_content(response)
    data = content["data"]["checkout"]

    assert len(data["availableShippingMethods"]) == 0


def test_checkout_available_shipping_methods_excluded_postal_codes(
    api_client, checkout_with_item, address, shipping_zone
):
    address.country = Country("GB")
    address.postal_code = "BH16 7HF"
    address.save()
    checkout_with_item.shipping_address = address
    checkout_with_item.save()
    shipping_method = shipping_zone.shipping_methods.first()
    shipping_method.postal_code_rules.create(start="BH16 7HA", end="BH16 7HG")

    query = GET_CHECKOUT_AVAILABLE_SHIPPING_METHODS
    variables = {"id": to_global_id_or_none(checkout_with_item)}
    response = api_client.post_graphql(query, variables)
    content = get_graphql_content(response)
    data = content["data"]["checkout"]
    assert data["availableShippingMethods"] == []


@mock.patch("saleor.plugins.webhook.tasks.send_webhook_request_sync")
def test_checkout_available_shipping_methods_with_price_displayed(
    send_webhook_request_sync,
    monkeypatch,
    api_client,
    checkout_with_item,
    address,
    shipping_zone,
    site_settings,
    shipping_app,
):
    shipping_method = shipping_zone.shipping_methods.first()
    listing = shipping_zone.shipping_methods.first().channel_listings.first()
    expected_shipping_price = Money(10, "USD")
    expected_min_order_price = Money(10, "USD")
    expected_max_order_price = Money(999, "USD")
    listing.price = expected_shipping_price
    listing.minimum_order_price = expected_min_order_price
    listing.maximum_order_price = expected_max_order_price
    listing.save()
    checkout_with_item.shipping_address = address
    checkout_with_item.save()
    translated_name = "Dostawa ekspresowa"
    ShippingMethodTranslation.objects.create(
        language_code="pl", shipping_method=shipping_method, name=translated_name
    )

    query = GET_CHECKOUT_AVAILABLE_SHIPPING_METHODS

    variables = {"id": to_global_id_or_none(checkout_with_item)}
    response = api_client.post_graphql(query, variables)
    content = get_graphql_content(response)
    data = content["data"]["checkout"]

    assert len(data["availableShippingMethods"]) == 1
    assert data["availableShippingMethods"][0]["name"] == "DHL"
    assert (
        data["availableShippingMethods"][0]["price"]["amount"]
        == expected_shipping_price.amount
    )
    assert (
        data["availableShippingMethods"][0]["minimumOrderPrice"]["amount"]
        == expected_min_order_price.amount
    )
    assert (
        data["availableShippingMethods"][0]["maximumOrderPrice"]["amount"]
        == expected_max_order_price.amount
    )
    assert data["availableShippingMethods"][0]["translation"]["name"] == translated_name


def test_checkout_no_available_shipping_methods_without_address(
    api_client, checkout_with_item
):
    query = GET_CHECKOUT_AVAILABLE_SHIPPING_METHODS
    variables = {"id": to_global_id_or_none(checkout_with_item)}
    response = api_client.post_graphql(query, variables)
    content = get_graphql_content(response)
    data = content["data"]["checkout"]

    assert data["availableShippingMethods"] == []


def test_checkout_no_available_shipping_methods_without_lines(api_client, checkout):
    query = GET_CHECKOUT_AVAILABLE_SHIPPING_METHODS

    variables = {"id": to_global_id_or_none(checkout)}
    response = api_client.post_graphql(query, variables)
    content = get_graphql_content(response)
    data = content["data"]["checkout"]

    assert data["availableShippingMethods"] == []


GET_CHECKOUT_AVAILABLE_COLLECTION_POINTS = """
query getCheckout($id: ID) {
    checkout(id: $id) {
        availableCollectionPoints {
            name
            address {
                streetAddress1
            }
        }
    }
}
"""

QUERY_GET_ALL_COLLECTION_POINTS_FROM_CHECKOUT = """
query AvailableCollectionPoints($id: ID) {
  checkout(id: $id) {
    availableCollectionPoints {
      name
    }
  }
}
"""


def test_available_collection_points_for_preorders_variants_in_checkout(
    api_client, staff_api_client, checkout_with_preorders_only, channel_USD
):
    # given
    expected_collection_points = list(
        Warehouse.objects.for_channel(channel_USD.id)
        .exclude(
            click_and_collect_option=WarehouseClickAndCollectOption.DISABLED,
        )
        .values("name")
    )

    # when
    response = staff_api_client.post_graphql(
        QUERY_GET_ALL_COLLECTION_POINTS_FROM_CHECKOUT,
        variables={"id": to_global_id_or_none(checkout_with_preorders_only)},
    )

    # then
    response_content = get_graphql_content(response)
    assert (
        expected_collection_points
        == response_content["data"]["checkout"]["availableCollectionPoints"]
    )


def test_available_collection_points_for_preorders_and_regular_variants_in_checkout(
    api_client,
    staff_api_client,
    checkout_with_preorders_and_regular_variant,
    warehouses_for_cc,
):
    expected_collection_points = [{"name": warehouses_for_cc[1].name}]
    response = staff_api_client.post_graphql(
        QUERY_GET_ALL_COLLECTION_POINTS_FROM_CHECKOUT,
        variables={
            "id": to_global_id_or_none(checkout_with_preorders_and_regular_variant)
        },
    )
    response_content = get_graphql_content(response)
    assert (
        expected_collection_points
        == response_content["data"]["checkout"]["availableCollectionPoints"]
    )


def test_checkout_available_collection_points_with_lines_avail_in_1_local_and_1_all(
    api_client, checkout_with_items_for_cc, stocks_for_cc
):
    expected_collection_points = [
        {"address": {"streetAddress1": "Tęczowa 7"}, "name": "Warehouse4"},
        {"address": {"streetAddress1": "Tęczowa 7"}, "name": "Warehouse2"},
    ]

    query = GET_CHECKOUT_AVAILABLE_COLLECTION_POINTS
    variables = {"id": to_global_id_or_none(checkout_with_items_for_cc)}
    response = api_client.post_graphql(query, variables)
    content = get_graphql_content(response)
    received_collection_points = content["data"]["checkout"][
        "availableCollectionPoints"
    ]

    assert len(received_collection_points) == len(expected_collection_points)
    assert all(c in expected_collection_points for c in received_collection_points)


def test_checkout_available_collection_points_with_line_avail_in_2_local_and_1_all(
    api_client, checkout_with_item_for_cc, stocks_for_cc
):
    expected_collection_points = [
        {"address": {"streetAddress1": "Tęczowa 7"}, "name": "Warehouse4"},
        {"address": {"streetAddress1": "Tęczowa 7"}, "name": "Warehouse3"},
        {"address": {"streetAddress1": "Tęczowa 7"}, "name": "Warehouse2"},
    ]

    query = GET_CHECKOUT_AVAILABLE_COLLECTION_POINTS
    variables = {"id": to_global_id_or_none(checkout_with_item_for_cc)}
    response = api_client.post_graphql(query, variables)
    content = get_graphql_content(response)
    received_collection_points = content["data"]["checkout"][
        "availableCollectionPoints"
    ]

    assert len(received_collection_points) == len(expected_collection_points)
    assert all(c in expected_collection_points for c in received_collection_points)


def test_checkout_avail_collect_points_exceeded_quantity_shows_only_all_warehouse(
    api_client, checkout_with_items_for_cc, stocks_for_cc
):
    query = GET_CHECKOUT_AVAILABLE_COLLECTION_POINTS
    line = checkout_with_items_for_cc.lines.last()
    line.quantity = (
        Stock.objects.filter(product_variant=line.variant)
        .aggregate(total_quantity=Sum("quantity"))
        .get("total_quantity")
        + 1
    )
    line.save(update_fields=["quantity"])
    checkout_with_items_for_cc.refresh_from_db()

    variables = {"id": to_global_id_or_none(checkout_with_items_for_cc)}
    response = api_client.post_graphql(query, variables)
    content = get_graphql_content(response)
    data = content["data"]["checkout"]

    assert data["availableCollectionPoints"] == [
        {"address": {"streetAddress1": "Tęczowa 7"}, "name": "Warehouse2"}
    ]


def test_checkout_avail_collect_points_returns_empty_list_when_no_channels(
    api_client, warehouse_for_cc, checkout_with_items_for_cc
):
    query = GET_CHECKOUT_AVAILABLE_COLLECTION_POINTS
    checkout_with_items_for_cc.channel.warehouses.remove(warehouse_for_cc)

    variables = {"id": to_global_id_or_none(checkout_with_items_for_cc)}
    response = api_client.post_graphql(query, variables)
    content = get_graphql_content(response)
    data = content["data"]["checkout"]

    assert not data["availableCollectionPoints"]


def test_checkout_avail_collect_fallbacks_to_channel_country_when_no_shipping_address(
    api_client, warehouse_for_cc, checkout_with_items_for_cc
):
    query = GET_CHECKOUT_AVAILABLE_COLLECTION_POINTS
    checkout_with_items_for_cc.shipping_address = None
    checkout_with_items_for_cc.save()

    variables = {"id": to_global_id_or_none(checkout_with_items_for_cc)}
    response = api_client.post_graphql(query, variables)
    content = get_graphql_content(response)
    data = content["data"]["checkout"]

    assert data["availableCollectionPoints"] == [
        {
            "address": {"streetAddress1": warehouse_for_cc.address.street_address_1},
            "name": warehouse_for_cc.name,
        }
    ]


GET_CHECKOUT_STOCK_RESERVATION_EXPIRES_QUERY = """
query getCheckoutStockReservationExpiration($id: ID) {
    checkout(id: $id) {
        stockReservationExpires
    }
}
"""


def test_checkout_reservation_date_for_stock_reservation(
    site_settings_with_reservations,
    api_client,
    checkout_line_with_one_reservation,
    address,
):
    reservation = Reservation.objects.order_by("reserved_until").first()
    query = GET_CHECKOUT_STOCK_RESERVATION_EXPIRES_QUERY
    variables = {
        "id": to_global_id_or_none(checkout_line_with_one_reservation.checkout)
    }
    response = api_client.post_graphql(query, variables)
    data = get_graphql_content(response)["data"]["checkout"]["stockReservationExpires"]
    assert parse_datetime(data) == reservation.reserved_until


def test_checkout_reservation_date_for_preorder_reservation(
    site_settings_with_reservations,
    api_client,
    checkout_line_with_reserved_preorder_item,
    address,
):
    reservation = PreorderReservation.objects.order_by("reserved_until").first()
    query = GET_CHECKOUT_STOCK_RESERVATION_EXPIRES_QUERY
    variables = {
        "id": to_global_id_or_none(checkout_line_with_reserved_preorder_item.checkout)
    }
    response = api_client.post_graphql(query, variables)
    data = get_graphql_content(response)["data"]["checkout"]["stockReservationExpires"]
    assert parse_datetime(data) == reservation.reserved_until


def test_checkout_reservation_date_for_multiple_reservations(
    site_settings_with_reservations,
    api_client,
    checkout_line_with_one_reservation,
    checkout_line_with_reservation_in_many_stocks,
    address,
):
    reservation = Reservation.objects.order_by("reserved_until").first()
    query = GET_CHECKOUT_STOCK_RESERVATION_EXPIRES_QUERY
    variables = {
        "id": to_global_id_or_none(checkout_line_with_one_reservation.checkout)
    }
    response = api_client.post_graphql(query, variables)
    data = get_graphql_content(response)["data"]["checkout"]["stockReservationExpires"]
    assert parse_datetime(data) == reservation.reserved_until


def test_checkout_reservation_date_for_multiple_reservations_types(
    site_settings_with_reservations,
    api_client,
    checkout_line_with_one_reservation,
    checkout_line_with_reserved_preorder_item,
    address,
):
    Reservation.objects.update(
        reserved_until=timezone.now() + datetime.timedelta(minutes=3)
    )
    PreorderReservation.objects.update(
        reserved_until=timezone.now() + datetime.timedelta(minutes=1)
    )

    reservation = PreorderReservation.objects.order_by("reserved_until").first()
    query = GET_CHECKOUT_STOCK_RESERVATION_EXPIRES_QUERY
    variables = {
        "id": to_global_id_or_none(checkout_line_with_one_reservation.checkout)
    }
    response = api_client.post_graphql(query, variables)
    data = get_graphql_content(response)["data"]["checkout"]["stockReservationExpires"]
    assert parse_datetime(data) == reservation.reserved_until


def test_checkout_reservation_date_for_expired_reservations(
    site_settings_with_reservations,
    api_client,
    checkout_line_with_one_reservation,
    checkout_line_with_reserved_preorder_item,
    address,
):
    Reservation.objects.update(
        reserved_until=timezone.now() - datetime.timedelta(minutes=1)
    )
    PreorderReservation.objects.update(
        reserved_until=timezone.now() - datetime.timedelta(minutes=1)
    )

    query = GET_CHECKOUT_STOCK_RESERVATION_EXPIRES_QUERY
    variables = {
        "id": to_global_id_or_none(checkout_line_with_one_reservation.checkout)
    }
    response = api_client.post_graphql(query, variables)
    content = get_graphql_content(response)
    assert content["data"]["checkout"]["stockReservationExpires"] is None


def test_checkout_reservation_date_for_no_reservations(
    site_settings_with_reservations,
    api_client,
    checkout_line_with_one_reservation,
    checkout_line_with_reserved_preorder_item,
    address,
):
    Reservation.objects.all().delete()
    PreorderReservation.objects.all().delete()

    query = GET_CHECKOUT_STOCK_RESERVATION_EXPIRES_QUERY
    variables = {
        "id": to_global_id_or_none(checkout_line_with_one_reservation.checkout)
    }
    response = api_client.post_graphql(query, variables)
    content = get_graphql_content(response)
    assert content["data"]["checkout"]["stockReservationExpires"] is None


def test_checkout_reservation_date_for_disabled_reservations(
    api_client,
    checkout_line_with_one_reservation,
    checkout_line_with_reserved_preorder_item,
    address,
):
    query = GET_CHECKOUT_STOCK_RESERVATION_EXPIRES_QUERY
    variables = {
        "id": to_global_id_or_none(checkout_line_with_one_reservation.checkout)
    }
    response = api_client.post_graphql(query, variables)
    content = get_graphql_content(response)
    assert content["data"]["checkout"]["stockReservationExpires"] is None


# @pytest.fixture
# def fake_manager(mocker):
#     return mocker.Mock(spec=PaymentInterface)


# @pytest.fixture
# def mock_get_manager(mocker, fake_manager):
#     manager = mocker.patch(
#         "saleor.payment.gateway.get_plugins_manager",
#         autospec=True,
#         return_value=fake_manager,
#     )
#     yield fake_manager
#     manager.assert_called_once()


QUERY_CHECKOUT_USER_ID = """
    query getCheckout($id: ID) {
        checkout(id: $id) {
           user {
               id
           }
        }
    }
    """


def test_anonymous_client_can_fetch_anonymoues_checkout_user(api_client, checkout):
    # given
    query = QUERY_CHECKOUT_USER_ID
    variables = {"id": to_global_id_or_none(checkout)}

    # when
    response = api_client.post_graphql(query, variables)

    # then

    content = get_graphql_content(response)
    assert not content["data"]["checkout"]["user"]


def test_anonymous_client_cant_fetch_checkout_with_attached_user(
    api_client, checkout, customer_user
):
    # given
    checkout.user = customer_user
    checkout.save()

    query = QUERY_CHECKOUT_USER_ID
    variables = {"id": to_global_id_or_none(checkout)}

    # when
    response = api_client.post_graphql(query, variables)

    # then
    content = get_graphql_content(response)
    assert not content["data"]["checkout"]


def test_authorized_access_to_checkout_user_as_customer(
    user_api_client,
    checkout,
    customer_user,
):
    query = QUERY_CHECKOUT_USER_ID
    checkout.user = customer_user
    checkout.save()

    variables = {"id": to_global_id_or_none(checkout)}
    customer_user_id = graphene.Node.to_global_id("User", customer_user.id)

    response = user_api_client.post_graphql(query, variables)
    content = get_graphql_content(response)
    assert content["data"]["checkout"]["user"]["id"] == customer_user_id


def test_authorized_access_to_checkout_user_as_staff(
    staff_api_client,
    checkout,
    customer_user,
    permission_manage_users,
    permission_manage_checkouts,
):
    query = QUERY_CHECKOUT_USER_ID
    checkout.user = customer_user
    checkout.save()

    variables = {"id": to_global_id_or_none(checkout)}
    customer_user_id = graphene.Node.to_global_id("User", customer_user.id)

    response = staff_api_client.post_graphql(
        query,
        variables,
        permissions=[permission_manage_users, permission_manage_checkouts],
        check_no_permissions=False,
    )
    content = get_graphql_content(response)
    assert content["data"]["checkout"]["user"]["id"] == customer_user_id


def test_authorized_access_to_checkout_user_as_staff_no_permission(
    staff_api_client,
    checkout,
    customer_user,
    permission_manage_checkouts,
):
    query = QUERY_CHECKOUT_USER_ID

    checkout.user = customer_user
    checkout.save()

    variables = {"id": to_global_id_or_none(checkout)}

    response = staff_api_client.post_graphql(
        query,
        variables,
        permissions=[permission_manage_checkouts],
        check_no_permissions=False,
    )
    assert_no_permission(response)


QUERY_CHECKOUT = """
    query getCheckout($id: ID) {
        checkout(id: $id) {
            token
        }
    }
"""


def test_query_anonymous_customer_checkout_as_anonymous_customer(api_client, checkout):
    variables = {"id": to_global_id_or_none(checkout), "channel": checkout.channel.slug}
    response = api_client.post_graphql(QUERY_CHECKOUT, variables)
    content = get_graphql_content(response)
    assert content["data"]["checkout"]["token"] == str(checkout.token)


QUERY_CHECKOUT_CHANNEL_SLUG = """
    query getCheckout($id: ID) {
        checkout(id: $id) {
            token
            channel {
                slug
            }
        }
    }
"""


def test_query_anonymous_customer_channel_checkout_as_anonymous_customer(
    api_client, checkout
):
    query = QUERY_CHECKOUT_CHANNEL_SLUG
    checkout_token = str(checkout.token)
    channel_slug = checkout.channel.slug
    variables = {"id": to_global_id_or_none(checkout)}

    response = api_client.post_graphql(query, variables)
    content = get_graphql_content(response)

    assert content["data"]["checkout"]["token"] == checkout_token
    assert content["data"]["checkout"]["channel"]["slug"] == channel_slug


def test_query_anonymous_customer_channel_checkout_as_customer(
    user_api_client, checkout
):
    query = QUERY_CHECKOUT_CHANNEL_SLUG
    checkout_token = str(checkout.token)
    channel_slug = checkout.channel.slug
    variables = {
        "id": to_global_id_or_none(checkout),
    }

    response = user_api_client.post_graphql(query, variables)
    content = get_graphql_content(response)

    assert content["data"]["checkout"]["token"] == checkout_token
    assert content["data"]["checkout"]["channel"]["slug"] == channel_slug


def test_query_anonymous_customer_checkout_as_customer(user_api_client, checkout):
    variables = {"id": to_global_id_or_none(checkout)}
    response = user_api_client.post_graphql(QUERY_CHECKOUT, variables)
    content = get_graphql_content(response)
    assert content["data"]["checkout"]["token"] == str(checkout.token)


def test_query_anonymous_customer_checkout_as_staff_user(
    staff_api_client, checkout, permission_manage_checkouts
):
    variables = {"id": to_global_id_or_none(checkout)}
    response = staff_api_client.post_graphql(
        QUERY_CHECKOUT,
        variables,
        permissions=[permission_manage_checkouts],
        check_no_permissions=False,
    )
    content = get_graphql_content(response)
    assert content["data"]["checkout"]["token"] == str(checkout.token)


def test_query_anonymous_customer_checkout_as_app(
    app_api_client, checkout, permission_manage_checkouts
):
    variables = {"id": to_global_id_or_none(checkout)}
    response = app_api_client.post_graphql(
        QUERY_CHECKOUT,
        variables,
        permissions=[permission_manage_checkouts],
        check_no_permissions=False,
    )
    content = get_graphql_content(response)
    assert content["data"]["checkout"]["token"] == str(checkout.token)


def test_query_customer_checkout_as_anonymous_customer(
    api_client, checkout, customer_user
):
    checkout.user = customer_user
    checkout.save(update_fields=["user"])
    variables = {"id": to_global_id_or_none(checkout)}
    response = api_client.post_graphql(QUERY_CHECKOUT, variables)
    content = get_graphql_content(response)
    assert not content["data"]["checkout"]


def test_query_customer_checkout_as_customer(user_api_client, checkout, customer_user):
    checkout.user = customer_user
    checkout.save(update_fields=["user"])
    variables = {"id": to_global_id_or_none(checkout)}
    response = user_api_client.post_graphql(QUERY_CHECKOUT, variables)
    content = get_graphql_content(response)
    assert content["data"]["checkout"]["token"] == str(checkout.token)


def test_query_other_customer_checkout_as_customer(
    user_api_client, checkout, staff_user
):
    checkout.user = staff_user
    checkout.save(update_fields=["user"])
    variables = {"id": to_global_id_or_none(checkout)}
    response = user_api_client.post_graphql(QUERY_CHECKOUT, variables)
    content = get_graphql_content(response)
    assert not content["data"]["checkout"]


def test_query_customer_checkout_as_staff_user(
    app_api_client, checkout, customer_user, permission_manage_checkouts
):
    checkout.user = customer_user
    checkout.save(update_fields=["user"])
    variables = {"id": to_global_id_or_none(checkout)}
    response = app_api_client.post_graphql(
        QUERY_CHECKOUT,
        variables,
        permissions=[permission_manage_checkouts],
        check_no_permissions=False,
    )
    content = get_graphql_content(response)
    assert content["data"]["checkout"]["token"] == str(checkout.token)


def test_query_customer_checkout_as_app(
    staff_api_client, checkout, customer_user, permission_manage_checkouts
):
    checkout.user = customer_user
    checkout.save(update_fields=["user"])
    variables = {"id": to_global_id_or_none(checkout)}
    response = staff_api_client.post_graphql(
        QUERY_CHECKOUT,
        variables,
        permissions=[permission_manage_checkouts],
        check_no_permissions=False,
    )
    content = get_graphql_content(response)
    assert content["data"]["checkout"]["token"] == str(checkout.token)


def test_fetch_checkout_invalid_token(user_api_client, channel_USD, checkout):
    variables = {"id": to_global_id_or_none(checkout)}
    checkout.delete()
    response = user_api_client.post_graphql(QUERY_CHECKOUT, variables)
    content = get_graphql_content(response)
    data = content["data"]["checkout"]
    assert data is None


QUERY_CHECKOUT_PRICES = """
    query getCheckout($id: ID) {
        checkout(id: $id) {
           displayGrossPrices
           token
           totalPrice {
                currency
                gross {
                    amount
                }
            }
            subtotalPrice {
                currency
                gross {
                    amount
                }
            }
           lines {
                unitPrice {
                    gross {
                        amount
                    }
                }
                undiscountedUnitPrice {
                    amount
                    currency
                }
                totalPrice {
                    currency
                    gross {
                        amount
                    }
                }
                undiscountedTotalPrice {
                    amount
                    currency
                }
           }
        }
    }
"""


def test_checkout_prices(user_api_client, checkout_with_item):
    # given
    query = QUERY_CHECKOUT_PRICES
    variables = {"id": to_global_id_or_none(checkout_with_item)}

    # when
    response = user_api_client.post_graphql(query, variables)
    content = get_graphql_content(response)
    data = content["data"]["checkout"]

    # then
    assert data["token"] == str(checkout_with_item.token)
    assert len(data["lines"]) == checkout_with_item.lines.count()

    manager = get_plugins_manager()
    lines, _ = fetch_checkout_lines(checkout_with_item)
    checkout_info = fetch_checkout_info(checkout_with_item, lines, [], manager)

    total = calculations.checkout_total(
        manager=manager,
        checkout_info=checkout_info,
        lines=lines,
        address=checkout_with_item.shipping_address,
    )
    assert data["totalPrice"]["gross"]["amount"] == (total.gross.amount)

    subtotal = calculations.checkout_subtotal(
        manager=manager,
        checkout_info=checkout_info,
        lines=lines,
        address=checkout_with_item.shipping_address,
    )
    assert data["subtotalPrice"]["gross"]["amount"] == (subtotal.gross.amount)

    line_info = lines[0]
    assert line_info.line.quantity > 0
    line_total_price = calculations.checkout_line_total(
        manager=manager,
        checkout_info=checkout_info,
        lines=lines,
        checkout_line_info=line_info,
        discounts=[],
    ).price_with_discounts
    assert (
        data["lines"][0]["unitPrice"]["gross"]["amount"]
        == line_total_price.gross.amount / line_info.line.quantity
    )
    assert (
        data["lines"][0]["totalPrice"]["gross"]["amount"]
        == line_total_price.gross.amount
    )
    undiscounted_unit_price = line_info.variant.get_price(
        line_info.product,
        line_info.collections,
        checkout_info.channel,
        line_info.channel_listing,
        [],
        line_info.line.price_override,
    )
    assert (
        data["lines"][0]["undiscountedUnitPrice"]["amount"]
        == undiscounted_unit_price.amount
    )
    assert (
        data["lines"][0]["undiscountedTotalPrice"]["amount"]
        == undiscounted_unit_price.amount * line_info.line.quantity
    )


def test_checkout_prices_checkout_with_custom_prices(
    user_api_client, checkout_with_item
):
    # given
    query = QUERY_CHECKOUT_PRICES
    checkout_line = checkout_with_item.lines.first()
    price_override = Decimal("20.00")
    checkout_line.price_override = price_override
    checkout_line.save(update_fields=["price_override"])

    variables = {"id": to_global_id_or_none(checkout_with_item)}

    # when
    response = user_api_client.post_graphql(query, variables)
    content = get_graphql_content(response)
    data = content["data"]["checkout"]

    # then
    assert data["token"] == str(checkout_with_item.token)
    assert len(data["lines"]) == checkout_with_item.lines.count()

    manager = get_plugins_manager()
    lines, _ = fetch_checkout_lines(checkout_with_item)
    checkout_info = fetch_checkout_info(checkout_with_item, lines, [], manager)

    shipping_price = base_calculations.base_checkout_delivery_price(
        checkout_info, lines
    )
    assert (
        data["totalPrice"]["gross"]["amount"]
        == checkout_line.quantity * price_override + shipping_price.gross.amount
    )
    assert (
        data["subtotalPrice"]["gross"]["amount"]
        == checkout_line.quantity * price_override
    )
    line_info = lines[0]
    assert line_info.line.quantity > 0
    assert data["lines"][0]["unitPrice"]["gross"]["amount"] == price_override
    assert (
        data["lines"][0]["totalPrice"]["gross"]["amount"]
        == checkout_line.quantity * price_override
    )
    assert data["lines"][0]["undiscountedUnitPrice"]["amount"] == price_override
    assert (
        data["lines"][0]["undiscountedTotalPrice"]["amount"]
        == price_override * line_info.line.quantity
    )


def test_checkout_prices_with_sales(user_api_client, checkout_with_item, discount_info):
    # given
    query = QUERY_CHECKOUT_PRICES
    variables = {"id": to_global_id_or_none(checkout_with_item)}

    # when
    response = user_api_client.post_graphql(query, variables)
    content = get_graphql_content(response)
    data = content["data"]["checkout"]

    # then
    assert data["token"] == str(checkout_with_item.token)
    assert len(data["lines"]) == checkout_with_item.lines.count()

    manager = get_plugins_manager()
    lines, _ = fetch_checkout_lines(checkout_with_item)
    checkout_info = fetch_checkout_info(checkout_with_item, lines, [], manager)

    total = calculations.checkout_total(
        manager=manager,
        checkout_info=checkout_info,
        lines=lines,
        address=checkout_with_item.shipping_address,
        discounts=[discount_info],
    )
    assert data["totalPrice"]["gross"]["amount"] == (total.gross.amount)
    subtotal = calculations.checkout_subtotal(
        manager=manager,
        checkout_info=checkout_info,
        lines=lines,
        address=checkout_with_item.shipping_address,
        discounts=[discount_info],
    )
    assert data["subtotalPrice"]["gross"]["amount"] == (subtotal.gross.amount)
    line_info = lines[0]
    assert line_info.line.quantity > 0
    line_total_price = calculations.checkout_line_total(
        manager=manager,
        checkout_info=checkout_info,
        lines=lines,
        checkout_line_info=line_info,
        discounts=[discount_info],
    ).price_with_discounts
    assert (
        data["lines"][0]["unitPrice"]["gross"]["amount"]
        == line_total_price.gross.amount / line_info.line.quantity
    )
    assert (
        data["lines"][0]["totalPrice"]["gross"]["amount"]
        == line_total_price.gross.amount
    )
    undiscounted_unit_price = line_info.variant.get_price(
        line_info.product,
        line_info.collections,
        checkout_info.channel,
        line_info.channel_listing,
        [],
        line_info.line.price_override,
    )
    assert (
        data["lines"][0]["undiscountedUnitPrice"]["amount"]
        == undiscounted_unit_price.amount
<<<<<<< HEAD
    )
    assert (
        data["lines"][0]["undiscountedTotalPrice"]["amount"]
        == undiscounted_unit_price.amount * line_info.line.quantity
    )


def test_checkout_display_gross_prices_use_default(user_api_client, checkout_with_item):
    # given
    variables = {"id": to_global_id_or_none(checkout_with_item)}
    tax_config = checkout_with_item.channel.tax_configuration
    tax_config.country_exceptions.all().delete()

    # when
    response = user_api_client.post_graphql(QUERY_CHECKOUT_PRICES, variables)
    content = get_graphql_content(response)
    data = content["data"]["checkout"]

    # then
    assert data["displayGrossPrices"] == tax_config.display_gross_prices


def test_checkout_display_gross_prices_use_country_exception(
    user_api_client, checkout_with_item
):
    # given
    variables = {"id": to_global_id_or_none(checkout_with_item)}
    tax_config = checkout_with_item.channel.tax_configuration
    tax_config.country_exceptions.all().delete()
    country_code = checkout_with_item.get_country()
    tax_country_config = tax_config.country_exceptions.create(
        country=country_code, display_gross_prices=False
    )

    # when
    response = user_api_client.post_graphql(QUERY_CHECKOUT_PRICES, variables)
    content = get_graphql_content(response)
    data = content["data"]["checkout"]

    # then
    assert data["displayGrossPrices"] == tax_country_config.display_gross_prices


MUTATION_UPDATE_SHIPPING_METHOD = """
    mutation checkoutShippingMethodUpdate(
            $id: ID, $shippingMethodId: ID!){
        checkoutShippingMethodUpdate(
            id: $id, shippingMethodId: $shippingMethodId) {
            errors {
                field
                message
                code
            }
            checkout {
                token
            }
        }
    }
"""

MUTATION_UPDATE_DELIVERY_METHOD = """
    mutation checkoutDeliveryMethodUpdate(
            $id: ID, $deliveryMethodId: ID) {
        checkoutDeliveryMethodUpdate(
            id: $id,
            deliveryMethodId: $deliveryMethodId) {
            checkout {
            id
            deliveryMethod {
                __typename
                ... on ShippingMethod {
                    name
                    id
                    translation(languageCode: EN_US) {
                        name
                    }
                }
                ... on Warehouse {
                   name
                   id
                }
            }
        }
        errors {
            field
            message
            code
        }
    }
}
"""


# TODO: Deprecated
@pytest.mark.parametrize("is_valid_shipping_method", (True, False))
@patch(
    "saleor.graphql.checkout.mutations.checkout_shipping_method_update."
    "clean_delivery_method"
)
def test_checkout_shipping_method_update(
    mock_clean_shipping,
    staff_api_client,
    shipping_method,
    checkout_with_item_and_shipping_method,
    is_valid_shipping_method,
):
    checkout = checkout_with_item_and_shipping_method
    old_shipping_method = checkout.shipping_method
    query = MUTATION_UPDATE_SHIPPING_METHOD
    mock_clean_shipping.return_value = is_valid_shipping_method
    previous_last_change = checkout.last_change

    method_id = graphene.Node.to_global_id("ShippingMethod", shipping_method.id)

    response = staff_api_client.post_graphql(
        query, {"id": to_global_id_or_none(checkout), "shippingMethodId": method_id}
    )
    data = get_graphql_content(response)["data"]["checkoutShippingMethodUpdate"]
    checkout.refresh_from_db()

    manager = get_plugins_manager()
    lines, _ = fetch_checkout_lines(checkout)
    checkout_info = fetch_checkout_info(checkout, lines, [], manager)
    checkout_info.delivery_method_info = get_delivery_method_info(
        convert_to_shipping_method_data(
            old_shipping_method, old_shipping_method.channel_listings.first()
        ),
        None,
    )
    mock_clean_shipping.assert_called_once_with(
        checkout_info=checkout_info,
        lines=lines,
        method=convert_to_shipping_method_data(
            shipping_method, shipping_method.channel_listings.first()
        ),
    )
    errors = data["errors"]
    if is_valid_shipping_method:
        assert not errors
        assert data["checkout"]["token"] == str(checkout.token)
        assert checkout.shipping_method == shipping_method
        assert checkout.last_change != previous_last_change
    else:
        assert len(errors) == 1
        assert errors[0]["field"] == "shippingMethod"
        assert (
            errors[0]["code"] == CheckoutErrorCode.SHIPPING_METHOD_NOT_APPLICABLE.name
        )
        assert checkout.shipping_method == old_shipping_method
        assert checkout.last_change == previous_last_change


@mock.patch("saleor.plugins.webhook.tasks.send_webhook_request_sync")
def test_checkout_shipping_method_update_external_shipping_method(
    mock_send_request,
    staff_api_client,
    address,
    checkout_with_item,
    shipping_app,
    channel_USD,
    settings,
):
    settings.PLUGINS = ["saleor.plugins.webhook.plugin.WebhookPlugin"]
    response_method_id = "abcd"
    mock_json_response = [
        {
            "id": response_method_id,
            "name": "Provider - Economy",
            "amount": "10",
            "currency": "USD",
            "maximum_delivery_days": "7",
        }
    ]
    mock_send_request.return_value = mock_json_response

    checkout = checkout_with_item
    checkout.shipping_address = address
    checkout.save(update_fields=["shipping_address"])

    method_id = graphene.Node.to_global_id(
        "app", f"{shipping_app.id}:{response_method_id}"
    )

    response = staff_api_client.post_graphql(
        MUTATION_UPDATE_SHIPPING_METHOD,
        {"id": to_global_id_or_none(checkout_with_item), "shippingMethodId": method_id},
    )
    data = get_graphql_content(response)["data"]["checkoutShippingMethodUpdate"]
    checkout.refresh_from_db()

    errors = data["errors"]
    assert not errors
    assert data["checkout"]["token"] == str(checkout_with_item.token)
    assert PRIVATE_META_APP_SHIPPING_ID in checkout.private_metadata


@mock.patch("saleor.plugins.webhook.tasks.send_webhook_request_sync")
def test_checkout_shipping_method_update_external_shipping_method_with_tax_plugin(
    mock_send_request,
    staff_api_client,
    address,
    checkout_with_item,
    shipping_app,
    channel_USD,
    settings,
):
    settings.PLUGINS = [
        "saleor.plugins.tests.sample_plugins.PluginSample",
        "saleor.plugins.webhook.plugin.WebhookPlugin",
    ]
    response_method_id = "abcd"
    mock_json_response = [
        {
            "id": response_method_id,
            "name": "Provider - Economy",
            "amount": "10",
            "currency": "USD",
            "maximum_delivery_days": "7",
        }
    ]
    mock_send_request.return_value = mock_json_response

    checkout = checkout_with_item
    checkout.shipping_address = address
    checkout.save()

    method_id = graphene.Node.to_global_id(
        "app", f"{shipping_app.id}:{response_method_id}"
    )

    # Set external shipping method for first time
    response = staff_api_client.post_graphql(
        MUTATION_UPDATE_SHIPPING_METHOD,
        {"id": to_global_id_or_none(checkout_with_item), "shippingMethodId": method_id},
    )
    data = get_graphql_content(response)["data"]["checkoutShippingMethodUpdate"]
    assert not data["errors"]

    # Set external shipping for second time
    # Without a fix this request results in infinite recursion
    # between Avalara and Webhooks plugins
    response = staff_api_client.post_graphql(
        MUTATION_UPDATE_SHIPPING_METHOD,
        {"id": to_global_id_or_none(checkout_with_item), "shippingMethodId": method_id},
    )
    data = get_graphql_content(response)["data"]["checkoutShippingMethodUpdate"]
    assert not data["errors"]


@pytest.mark.parametrize("is_valid_delivery_method", (True, False))
@pytest.mark.parametrize(
    "delivery_method, node_name, attribute_name",
    [
        ("warehouse", "Warehouse", "collection_point"),
        ("shipping_method", "ShippingMethod", "shipping_method"),
    ],
    indirect=("delivery_method",),
)
@patch(
    "saleor.graphql.checkout.mutations.checkout_delivery_method_update."
    "clean_delivery_method"
)
def test_checkout_delivery_method_update(
    mock_clean_delivery,
    api_client,
    delivery_method,
    node_name,
    attribute_name,
    checkout_with_item_for_cc,
    is_valid_delivery_method,
):
    # given
    mock_clean_delivery.return_value = is_valid_delivery_method

    checkout = checkout_with_item_for_cc
    manager = get_plugins_manager()
    lines, _ = fetch_checkout_lines(checkout)
    checkout_info = fetch_checkout_info(checkout, lines, [], manager)

    shipping_method_data = delivery_method
    if attribute_name == "shipping_method":
        shipping_method_data = convert_to_shipping_method_data(
            delivery_method,
            delivery_method.channel_listings.get(),
        )
    query = MUTATION_UPDATE_DELIVERY_METHOD
    mock_clean_delivery.return_value = is_valid_delivery_method

    method_id = graphene.Node.to_global_id(node_name, delivery_method.id)

    response = api_client.post_graphql(
        query, {"id": to_global_id_or_none(checkout), "deliveryMethodId": method_id}
    )
    data = get_graphql_content(response)["data"]["checkoutDeliveryMethodUpdate"]
    checkout.refresh_from_db()

    mock_clean_delivery.assert_called_once_with(
        checkout_info=checkout_info, lines=lines, method=shipping_method_data
    )
    errors = data["errors"]
    if is_valid_delivery_method:
        assert not errors
        assert getattr(checkout, attribute_name) == delivery_method
    else:
        assert len(errors) == 1
        assert errors[0]["field"] == "deliveryMethodId"
        assert (
            errors[0]["code"] == CheckoutErrorCode.DELIVERY_METHOD_NOT_APPLICABLE.name
        )
        assert checkout.shipping_method is None
        assert checkout.collection_point is None


@pytest.mark.parametrize("is_valid_delivery_method", (True, False))
@mock.patch("saleor.plugins.webhook.tasks.send_webhook_request_sync")
@patch(
    "saleor.graphql.checkout.mutations.checkout_delivery_method_update."
    "clean_delivery_method"
)
def test_checkout_delivery_method_update_external_shipping(
    mock_clean_delivery,
    mock_send_request,
    api_client,
    checkout_with_item_for_cc,
    is_valid_delivery_method,
    settings,
    shipping_app,
    channel_USD,
):
    checkout = checkout_with_item_for_cc
    query = MUTATION_UPDATE_DELIVERY_METHOD
    mock_clean_delivery.return_value = is_valid_delivery_method

    settings.PLUGINS = ["saleor.plugins.webhook.plugin.WebhookPlugin"]
    response_method_id = "abcd"
    mock_json_response = [
        {
            "id": response_method_id,
            "name": "Provider - Economy",
            "amount": "10",
            "currency": "USD",
            "maximum_delivery_days": "7",
        }
    ]
    mock_send_request.return_value = mock_json_response

    method_id = graphene.Node.to_global_id(
        "app", f"{shipping_app.id}:{response_method_id}"
    )

    response = api_client.post_graphql(
        query, {"id": to_global_id_or_none(checkout), "deliveryMethodId": method_id}
    )
    data = get_graphql_content(response)["data"]["checkoutDeliveryMethodUpdate"]
    checkout.refresh_from_db()

    errors = data["errors"]
    if is_valid_delivery_method:
        assert not errors
        assert PRIVATE_META_APP_SHIPPING_ID in checkout.private_metadata
        assert data["checkout"]["deliveryMethod"]["id"] == method_id
    else:
        assert len(errors) == 1
        assert errors[0]["field"] == "deliveryMethodId"
        assert (
            errors[0]["code"] == CheckoutErrorCode.DELIVERY_METHOD_NOT_APPLICABLE.name
        )
        assert PRIVATE_META_APP_SHIPPING_ID not in checkout.private_metadata


@patch(
    "saleor.graphql.checkout.mutations.checkout_shipping_method_update."
    "clean_delivery_method"
)
def test_checkout_delivery_method_update_with_id_of_different_type_causes_and_error(
    mock_clean_delivery,
    api_client,
    checkout_with_item,
    address,
):
    checkout = checkout_with_item
    checkout.shipping_address = address
    checkout.save(update_fields=["shipping_address"])
    query = MUTATION_UPDATE_DELIVERY_METHOD
    mock_clean_delivery.return_value = True
    invalid_method_id = graphene.Node.to_global_id("Address", address.id)

    response = api_client.post_graphql(
        query,
        {
            "id": to_global_id_or_none(checkout),
            "deliveryMethodId": invalid_method_id,
        },
    )
    data = get_graphql_content(response)["data"]["checkoutDeliveryMethodUpdate"]
    checkout.refresh_from_db()

    errors = data["errors"]
    assert len(errors) == 1
    assert errors[0]["field"] == "deliveryMethodId"
    assert errors[0]["code"] == CheckoutErrorCode.INVALID.name
    assert checkout.shipping_method is None
    assert checkout.collection_point is None


@patch(
    "saleor.graphql.checkout.mutations.checkout_shipping_method_update."
    "clean_delivery_method"
)
def test_checkout_delivery_method_with_nonexistant_id_results_not_found(
    mock_clean_delivery,
    api_client,
    warehouse_for_cc,
    checkout_with_item,
    address,
):
    checkout = checkout_with_item
    checkout.shipping_address = address
    checkout.save(update_fields=["shipping_address"])
    query = MUTATION_UPDATE_DELIVERY_METHOD
    mock_clean_delivery.return_value = True

    nonexistant_id = "YXBwOjEyMzQ6c29tZS1pZA=="
    response = api_client.post_graphql(
        query,
        {
            "id": to_global_id_or_none(checkout),
            "deliveryMethodId": nonexistant_id,
        },
=======
>>>>>>> 70549a47
    )
    assert (
        data["lines"][0]["undiscountedTotalPrice"]["amount"]
        == undiscounted_unit_price.amount * line_info.line.quantity
    )


def test_checkout_prices_with_specific_voucher(
    user_api_client, checkout_with_item_and_voucher_specific_products
):
    # given
    checkout = checkout_with_item_and_voucher_specific_products
    query = QUERY_CHECKOUT_PRICES
    variables = {"id": to_global_id_or_none(checkout)}

    # when
    response = user_api_client.post_graphql(query, variables)
    content = get_graphql_content(response)
    data = content["data"]["checkout"]

    # then
    assert data["token"] == str(checkout.token)
    assert len(data["lines"]) == checkout.lines.count()

    manager = get_plugins_manager()
    lines, _ = fetch_checkout_lines(checkout)
    checkout_info = fetch_checkout_info(checkout, lines, [], manager)

    total = calculations.checkout_total(
        manager=manager,
        checkout_info=checkout_info,
        lines=lines,
        address=checkout_info.shipping_address,
    )
    assert data["totalPrice"]["gross"]["amount"] == (total.gross.amount)
    subtotal = calculations.checkout_subtotal(
        manager=manager,
        checkout_info=checkout_info,
        lines=lines,
        address=checkout_info.shipping_address,
    )
    assert data["subtotalPrice"]["gross"]["amount"] == (subtotal.gross.amount)
    line_info = lines[0]
    assert line_info.line.quantity > 0
    line_total_prices = calculations.checkout_line_total(
        manager=manager,
        checkout_info=checkout_info,
        lines=lines,
        checkout_line_info=line_info,
    )
    assert (
        line_total_prices.price_with_discounts != line_total_prices.undiscounted_price
    )
    assert line_total_prices.price_with_discounts != line_total_prices.price_with_sale
    line_total_price = line_total_prices.price_with_discounts
    assert (
        data["lines"][0]["unitPrice"]["gross"]["amount"]
        == line_total_price.gross.amount / line_info.line.quantity
    )
    assert (
        data["lines"][0]["totalPrice"]["gross"]["amount"]
        == line_total_price.gross.amount
    )
    undiscounted_unit_price = line_info.variant.get_price(
        line_info.product,
        line_info.collections,
        checkout_info.channel,
        line_info.channel_listing,
        [],
        line_info.line.price_override,
    )
    assert (
        data["lines"][0]["undiscountedUnitPrice"]["amount"]
        == undiscounted_unit_price.amount
    )
    assert (
        data["lines"][0]["undiscountedTotalPrice"]["amount"]
        == undiscounted_unit_price.amount * line_info.line.quantity
    )


def test_checkout_prices_with_voucher_once_per_order(
    user_api_client, checkout_with_item_and_voucher_once_per_order
):
    # given
    checkout = checkout_with_item_and_voucher_once_per_order
    query = QUERY_CHECKOUT_PRICES
    variables = {"id": to_global_id_or_none(checkout)}

    # when
    response = user_api_client.post_graphql(query, variables)
    content = get_graphql_content(response)
    data = content["data"]["checkout"]

    # then
    assert data["token"] == str(checkout.token)
    assert len(data["lines"]) == checkout.lines.count()
    manager = get_plugins_manager()
    lines, _ = fetch_checkout_lines(checkout)
    checkout_info = fetch_checkout_info(checkout, lines, [], manager)
    total = calculations.checkout_total(
        manager=manager,
        checkout_info=checkout_info,
        lines=lines,
        address=checkout_info.shipping_address,
    )
    assert data["totalPrice"]["gross"]["amount"] == (total.gross.amount)
    subtotal = calculations.checkout_subtotal(
        manager=manager,
        checkout_info=checkout_info,
        lines=lines,
        address=checkout_info.shipping_address,
    )
    assert data["subtotalPrice"]["gross"]["amount"] == (subtotal.gross.amount)
    line_info = lines[0]
    assert line_info.line.quantity > 0
    line_total_prices = calculations.checkout_line_total(
        manager=manager,
        checkout_info=checkout_info,
        lines=lines,
        checkout_line_info=line_info,
    )
    assert (
        line_total_prices.price_with_discounts != line_total_prices.undiscounted_price
    )
    assert line_total_prices.price_with_discounts != line_total_prices.price_with_sale
    line_total_price = line_total_prices.price_with_discounts
    assert data["lines"][0]["unitPrice"]["gross"]["amount"] == float(
        quantize_price(
            line_total_price.gross.amount / line_info.line.quantity, checkout.currency
        )
    )
    assert (
        data["lines"][0]["totalPrice"]["gross"]["amount"]
        == line_total_price.gross.amount
    )
    undiscounted_unit_price = line_info.variant.get_price(
        line_info.product,
        line_info.collections,
        checkout_info.channel,
        line_info.channel_listing,
        [],
        line_info.line.price_override,
    )
    assert (
        data["lines"][0]["undiscountedUnitPrice"]["amount"]
        == undiscounted_unit_price.amount
    )
    assert (
        data["lines"][0]["undiscountedTotalPrice"]["amount"]
        == undiscounted_unit_price.amount * line_info.line.quantity
    )


def test_query_checkouts(
    checkout_with_item, staff_api_client, permission_manage_checkouts
):
    query = """
    {
        checkouts(first: 20) {
            edges {
                node {
                    token
                }
            }
        }
    }
    """
    checkout = checkout_with_item
    response = staff_api_client.post_graphql(
        query, {}, permissions=[permission_manage_checkouts]
    )
    content = get_graphql_content(response)
    received_checkout = content["data"]["checkouts"]["edges"][0]["node"]
    assert str(checkout.token) == received_checkout["token"]


def test_query_with_channel(
    checkouts_list, staff_api_client, permission_manage_checkouts, channel_USD
):
    query = """
    query CheckoutsQuery($channel: String) {
        checkouts(first: 20, channel: $channel) {
            edges {
                node {
                    token
                }
            }
        }
    }
    """
    variables = {"channel": channel_USD.slug}
    response = staff_api_client.post_graphql(
        query, variables, permissions=[permission_manage_checkouts]
    )
    content = get_graphql_content(response)
    assert len(content["data"]["checkouts"]["edges"]) == 3


def test_query_without_channel(
    checkouts_list, staff_api_client, permission_manage_checkouts
):
    query = """
    {
        checkouts(first: 20) {
            edges {
                node {
                    token
                }
            }
        }
    }
    """
    response = staff_api_client.post_graphql(
        query, {}, permissions=[permission_manage_checkouts]
    )
    content = get_graphql_content(response)
    assert len(content["data"]["checkouts"]["edges"]) == 5


def test_query_checkout_lines(
    checkout_with_item, staff_api_client, permission_manage_checkouts
):
    query = """
    {
        checkoutLines(first: 20) {
            edges {
                node {
                    id
                }
            }
        }
    }
    """
    checkout = checkout_with_item
    response = staff_api_client.post_graphql(
        query, permissions=[permission_manage_checkouts]
    )
    content = get_graphql_content(response)
    lines = content["data"]["checkoutLines"]["edges"]
    checkout_lines_ids = [line["node"]["id"] for line in lines]
    expected_lines_ids = [
        graphene.Node.to_global_id("CheckoutLine", item.pk) for item in checkout
    ]
    assert expected_lines_ids == checkout_lines_ids


def test_query_checkout_lines_with_meta(
    checkout_with_item, staff_api_client, permission_manage_checkouts
):
    query = """
    {
        checkoutLines(first: 20) {
            edges {
                node {
                    id
                    metadata {
                        key
                        value
                    }
                    privateMetadata {
                        key
                        value
                    }
                }
            }
        }
    }
    """
    checkout = checkout_with_item
    items = [item for item in checkout]

    metadata_key = "md key"
    metadata_value = "md value"

    for item in items:
        item.store_value_in_private_metadata({metadata_key: metadata_value})
        item.store_value_in_metadata({metadata_key: metadata_value})
        item.save()

    response = staff_api_client.post_graphql(
        query, permissions=[permission_manage_checkouts]
    )
    content = get_graphql_content(response)
    lines = content["data"]["checkoutLines"]["edges"]
    expected_lines = [
        {
            "node": {
                "id": graphene.Node.to_global_id("CheckoutLine", item.pk),
                "metadata": [{"key": metadata_key, "value": metadata_value}],
                "privateMetadata": [{"key": metadata_key, "value": metadata_value}],
            }
        }
        for item in items
    ]
    assert lines == expected_lines


def test_clean_checkout(checkout_with_item, payment_dummy, address, shipping_method):
    checkout = checkout_with_item
    checkout.shipping_address = address
    checkout.shipping_method = shipping_method
    checkout.billing_address = address
    checkout.save()

    manager = get_plugins_manager()
    lines, _ = fetch_checkout_lines(checkout_with_item)
    checkout_info = fetch_checkout_info(checkout, lines, [], manager)
    manager = get_plugins_manager()
    total = calculations.checkout_total(
        manager=manager, checkout_info=checkout_info, lines=lines, address=address
    )

    payment = payment_dummy
    payment.is_active = True
    payment.order = None
    payment.total = total.gross.amount
    payment.currency = total.gross.currency
    payment.checkout = checkout
    payment.save()
    # Shouldn't raise any errors

    clean_checkout_shipping(checkout_info, lines, CheckoutErrorCode)
    clean_checkout_payment(
        manager, checkout_info, lines, None, CheckoutErrorCode, last_payment=payment
    )


def test_clean_checkout_no_shipping_method(checkout_with_item, address):
    checkout = checkout_with_item
    checkout.shipping_address = address
    checkout.save()

    manager = get_plugins_manager()
    lines, _ = fetch_checkout_lines(checkout)
    checkout_info = fetch_checkout_info(checkout, lines, [], manager)
    with pytest.raises(ValidationError) as e:
        clean_checkout_shipping(checkout_info, lines, CheckoutErrorCode)

    msg = "Shipping method is not set"
    assert e.value.error_dict["shipping_method"][0].message == msg


def test_clean_checkout_no_shipping_address(checkout_with_item, shipping_method):
    checkout = checkout_with_item
    checkout.shipping_method = shipping_method
    checkout.save()

    manager = get_plugins_manager()
    lines, _ = fetch_checkout_lines(checkout)
    checkout_info = fetch_checkout_info(checkout, lines, [], manager)
    with pytest.raises(ValidationError) as e:
        clean_checkout_shipping(checkout_info, lines, CheckoutErrorCode)
    msg = "Shipping address is not set"
    assert e.value.error_dict["shipping_address"][0].message == msg


def test_clean_checkout_invalid_shipping_method(
    checkout_with_item, address, shipping_zone_without_countries
):
    checkout = checkout_with_item
    checkout.shipping_address = address
    shipping_method = shipping_zone_without_countries.shipping_methods.first()
    checkout.shipping_method = shipping_method
    checkout.save()

    manager = get_plugins_manager()
    lines, _ = fetch_checkout_lines(checkout)
    checkout_info = fetch_checkout_info(checkout, lines, [], manager)
    with pytest.raises(ValidationError) as e:
        clean_checkout_shipping(checkout_info, lines, CheckoutErrorCode)

    msg = "Delivery method is not valid for your shipping address"

    assert e.value.error_dict["shipping_method"][0].message == msg


def test_clean_checkout_no_billing_address(
    checkout_with_item, address, shipping_method
):
    checkout = checkout_with_item
    checkout.shipping_address = address
    checkout.shipping_method = shipping_method
    checkout.save()
    payment = checkout.get_last_active_payment()
    manager = get_plugins_manager()
    lines, _ = fetch_checkout_lines(checkout)
    checkout_info = fetch_checkout_info(checkout, lines, [], manager)

    with pytest.raises(ValidationError) as e:
        clean_checkout_payment(
            manager, checkout_info, lines, None, CheckoutErrorCode, last_payment=payment
        )
    msg = "Billing address is not set"
    assert e.value.error_dict["billing_address"][0].message == msg


def test_clean_checkout_no_payment(checkout_with_item, shipping_method, address):
    checkout = checkout_with_item
    checkout.shipping_address = address
    checkout.shipping_method = shipping_method
    checkout.billing_address = address
    checkout.save()
    payment = checkout.get_last_active_payment()
    manager = get_plugins_manager()
    lines, _ = fetch_checkout_lines(checkout)
    checkout_info = fetch_checkout_info(checkout, lines, [], manager)

    with pytest.raises(ValidationError) as e:
        clean_checkout_payment(
            manager, checkout_info, lines, None, CheckoutErrorCode, last_payment=payment
        )

    msg = "Provided payment methods can not cover the checkout's total amount"
    assert e.value.error_list[0].message == msg


QUERY_CHECKOUT = """
    query getCheckout($id: ID){
        checkout(id: $id){
            id
            token
            lines{
                id
                variant{
                    id
                }
            }
            shippingPrice{
                currency
                gross {
                    amount
                }
                net {
                    amount
                }
            }
        }
    }
"""


def test_get_variant_data_from_checkout_line_variant_hidden_in_listings(
    checkout_with_item, api_client
):
    # given
    query = QUERY_CHECKOUT
    checkout = checkout_with_item
    variant = checkout.lines.get().variant
    variant.product.channel_listings.update(visible_in_listings=False)
    variables = {"id": to_global_id_or_none(checkout)}

    # when
    response = api_client.post_graphql(query, variables)

    # then
    content = get_graphql_content(response)
    assert content["data"]["checkout"]["lines"][0]["variant"]["id"]


@override_settings(PLUGINS=["saleor.plugins.vatlayer.plugin.VatlayerPlugin"])
def test_get_checkout_with_vatlayer_set(
    checkout_with_item, api_client, vatlayer, site_settings, shipping_zone
):
    # given
    site_settings.include_taxes_in_prices = True
    site_settings.save()

    query = QUERY_CHECKOUT
    checkout = checkout_with_item
    checkout.shipping_method = shipping_zone.shipping_methods.get()
    checkout.save()

    variant = checkout.lines.get().variant
    variant.product.channel_listings.update(visible_in_listings=False)
    variables = {"id": to_global_id_or_none(checkout)}

    # when
    response = api_client.post_graphql(query, variables)

    # then
    content = get_graphql_content(response)
    assert content["data"]["checkout"]["token"] == str(checkout.token)


QUERY_CHECKOUT_TRANSACTIONS = """
    query getCheckout($id: ID) {
        checkout(id: $id) {
           transactions {
               id
           }
        }
    }
    """


def test_checkout_transactions_missing_permission(api_client, checkout):
    # given
    checkout.payment_transactions.create(
        status="Authorized",
        type="Credit card",
        reference="123",
        currency="USD",
        authorized_value=Decimal("15"),
        available_actions=[TransactionAction.CHARGE, TransactionAction.VOID],
    )
    query = QUERY_CHECKOUT_TRANSACTIONS
    variables = {"id": to_global_id_or_none(checkout)}

    # when
    response = api_client.post_graphql(query, variables)

    # then
    assert_no_permission(response)


def test_checkout_transactions_with_manage_checkouts(
    staff_api_client, checkout, permission_manage_checkouts
):
    # given
    transaction = checkout.payment_transactions.create(
        status="Authorized",
        type="Credit card",
        reference="123",
        currency="USD",
        authorized_value=Decimal("15"),
        available_actions=[TransactionAction.CHARGE, TransactionAction.VOID],
    )
    query = QUERY_CHECKOUT_TRANSACTIONS
    variables = {"id": to_global_id_or_none(checkout)}

    # when
    response = staff_api_client.post_graphql(
        query, variables, permissions=[permission_manage_checkouts]
    )

    # then
    content = get_graphql_content(response)
    assert len(content["data"]["checkout"]["transactions"]) == 1
    transaction_id = content["data"]["checkout"]["transactions"][0]["id"]
    assert transaction_id == graphene.Node.to_global_id(
        "TransactionItem", transaction.id
    )


def test_checkout_transactions_with_handle_payments(
    staff_api_client, checkout, permission_manage_payments
):
    # given
    transaction = checkout.payment_transactions.create(
        status="Authorized",
        type="Credit card",
        reference="123",
        currency="USD",
        authorized_value=Decimal("15"),
        available_actions=[TransactionAction.CHARGE, TransactionAction.VOID],
    )
    query = QUERY_CHECKOUT_TRANSACTIONS
    variables = {"id": to_global_id_or_none(checkout)}

    # when
    response = staff_api_client.post_graphql(
        query, variables, permissions=[permission_manage_payments]
    )

    # then
    content = get_graphql_content(response)
    assert len(content["data"]["checkout"]["transactions"]) == 1
    transaction_id = content["data"]["checkout"]["transactions"][0]["id"]
    assert transaction_id == graphene.Node.to_global_id(
        "TransactionItem", transaction.id
    )<|MERGE_RESOLUTION|>--- conflicted
+++ resolved
@@ -1524,7 +1524,6 @@
     assert (
         data["lines"][0]["undiscountedUnitPrice"]["amount"]
         == undiscounted_unit_price.amount
-<<<<<<< HEAD
     )
     assert (
         data["lines"][0]["undiscountedTotalPrice"]["amount"]
@@ -1566,401 +1565,6 @@
 
     # then
     assert data["displayGrossPrices"] == tax_country_config.display_gross_prices
-
-
-MUTATION_UPDATE_SHIPPING_METHOD = """
-    mutation checkoutShippingMethodUpdate(
-            $id: ID, $shippingMethodId: ID!){
-        checkoutShippingMethodUpdate(
-            id: $id, shippingMethodId: $shippingMethodId) {
-            errors {
-                field
-                message
-                code
-            }
-            checkout {
-                token
-            }
-        }
-    }
-"""
-
-MUTATION_UPDATE_DELIVERY_METHOD = """
-    mutation checkoutDeliveryMethodUpdate(
-            $id: ID, $deliveryMethodId: ID) {
-        checkoutDeliveryMethodUpdate(
-            id: $id,
-            deliveryMethodId: $deliveryMethodId) {
-            checkout {
-            id
-            deliveryMethod {
-                __typename
-                ... on ShippingMethod {
-                    name
-                    id
-                    translation(languageCode: EN_US) {
-                        name
-                    }
-                }
-                ... on Warehouse {
-                   name
-                   id
-                }
-            }
-        }
-        errors {
-            field
-            message
-            code
-        }
-    }
-}
-"""
-
-
-# TODO: Deprecated
-@pytest.mark.parametrize("is_valid_shipping_method", (True, False))
-@patch(
-    "saleor.graphql.checkout.mutations.checkout_shipping_method_update."
-    "clean_delivery_method"
-)
-def test_checkout_shipping_method_update(
-    mock_clean_shipping,
-    staff_api_client,
-    shipping_method,
-    checkout_with_item_and_shipping_method,
-    is_valid_shipping_method,
-):
-    checkout = checkout_with_item_and_shipping_method
-    old_shipping_method = checkout.shipping_method
-    query = MUTATION_UPDATE_SHIPPING_METHOD
-    mock_clean_shipping.return_value = is_valid_shipping_method
-    previous_last_change = checkout.last_change
-
-    method_id = graphene.Node.to_global_id("ShippingMethod", shipping_method.id)
-
-    response = staff_api_client.post_graphql(
-        query, {"id": to_global_id_or_none(checkout), "shippingMethodId": method_id}
-    )
-    data = get_graphql_content(response)["data"]["checkoutShippingMethodUpdate"]
-    checkout.refresh_from_db()
-
-    manager = get_plugins_manager()
-    lines, _ = fetch_checkout_lines(checkout)
-    checkout_info = fetch_checkout_info(checkout, lines, [], manager)
-    checkout_info.delivery_method_info = get_delivery_method_info(
-        convert_to_shipping_method_data(
-            old_shipping_method, old_shipping_method.channel_listings.first()
-        ),
-        None,
-    )
-    mock_clean_shipping.assert_called_once_with(
-        checkout_info=checkout_info,
-        lines=lines,
-        method=convert_to_shipping_method_data(
-            shipping_method, shipping_method.channel_listings.first()
-        ),
-    )
-    errors = data["errors"]
-    if is_valid_shipping_method:
-        assert not errors
-        assert data["checkout"]["token"] == str(checkout.token)
-        assert checkout.shipping_method == shipping_method
-        assert checkout.last_change != previous_last_change
-    else:
-        assert len(errors) == 1
-        assert errors[0]["field"] == "shippingMethod"
-        assert (
-            errors[0]["code"] == CheckoutErrorCode.SHIPPING_METHOD_NOT_APPLICABLE.name
-        )
-        assert checkout.shipping_method == old_shipping_method
-        assert checkout.last_change == previous_last_change
-
-
-@mock.patch("saleor.plugins.webhook.tasks.send_webhook_request_sync")
-def test_checkout_shipping_method_update_external_shipping_method(
-    mock_send_request,
-    staff_api_client,
-    address,
-    checkout_with_item,
-    shipping_app,
-    channel_USD,
-    settings,
-):
-    settings.PLUGINS = ["saleor.plugins.webhook.plugin.WebhookPlugin"]
-    response_method_id = "abcd"
-    mock_json_response = [
-        {
-            "id": response_method_id,
-            "name": "Provider - Economy",
-            "amount": "10",
-            "currency": "USD",
-            "maximum_delivery_days": "7",
-        }
-    ]
-    mock_send_request.return_value = mock_json_response
-
-    checkout = checkout_with_item
-    checkout.shipping_address = address
-    checkout.save(update_fields=["shipping_address"])
-
-    method_id = graphene.Node.to_global_id(
-        "app", f"{shipping_app.id}:{response_method_id}"
-    )
-
-    response = staff_api_client.post_graphql(
-        MUTATION_UPDATE_SHIPPING_METHOD,
-        {"id": to_global_id_or_none(checkout_with_item), "shippingMethodId": method_id},
-    )
-    data = get_graphql_content(response)["data"]["checkoutShippingMethodUpdate"]
-    checkout.refresh_from_db()
-
-    errors = data["errors"]
-    assert not errors
-    assert data["checkout"]["token"] == str(checkout_with_item.token)
-    assert PRIVATE_META_APP_SHIPPING_ID in checkout.private_metadata
-
-
-@mock.patch("saleor.plugins.webhook.tasks.send_webhook_request_sync")
-def test_checkout_shipping_method_update_external_shipping_method_with_tax_plugin(
-    mock_send_request,
-    staff_api_client,
-    address,
-    checkout_with_item,
-    shipping_app,
-    channel_USD,
-    settings,
-):
-    settings.PLUGINS = [
-        "saleor.plugins.tests.sample_plugins.PluginSample",
-        "saleor.plugins.webhook.plugin.WebhookPlugin",
-    ]
-    response_method_id = "abcd"
-    mock_json_response = [
-        {
-            "id": response_method_id,
-            "name": "Provider - Economy",
-            "amount": "10",
-            "currency": "USD",
-            "maximum_delivery_days": "7",
-        }
-    ]
-    mock_send_request.return_value = mock_json_response
-
-    checkout = checkout_with_item
-    checkout.shipping_address = address
-    checkout.save()
-
-    method_id = graphene.Node.to_global_id(
-        "app", f"{shipping_app.id}:{response_method_id}"
-    )
-
-    # Set external shipping method for first time
-    response = staff_api_client.post_graphql(
-        MUTATION_UPDATE_SHIPPING_METHOD,
-        {"id": to_global_id_or_none(checkout_with_item), "shippingMethodId": method_id},
-    )
-    data = get_graphql_content(response)["data"]["checkoutShippingMethodUpdate"]
-    assert not data["errors"]
-
-    # Set external shipping for second time
-    # Without a fix this request results in infinite recursion
-    # between Avalara and Webhooks plugins
-    response = staff_api_client.post_graphql(
-        MUTATION_UPDATE_SHIPPING_METHOD,
-        {"id": to_global_id_or_none(checkout_with_item), "shippingMethodId": method_id},
-    )
-    data = get_graphql_content(response)["data"]["checkoutShippingMethodUpdate"]
-    assert not data["errors"]
-
-
-@pytest.mark.parametrize("is_valid_delivery_method", (True, False))
-@pytest.mark.parametrize(
-    "delivery_method, node_name, attribute_name",
-    [
-        ("warehouse", "Warehouse", "collection_point"),
-        ("shipping_method", "ShippingMethod", "shipping_method"),
-    ],
-    indirect=("delivery_method",),
-)
-@patch(
-    "saleor.graphql.checkout.mutations.checkout_delivery_method_update."
-    "clean_delivery_method"
-)
-def test_checkout_delivery_method_update(
-    mock_clean_delivery,
-    api_client,
-    delivery_method,
-    node_name,
-    attribute_name,
-    checkout_with_item_for_cc,
-    is_valid_delivery_method,
-):
-    # given
-    mock_clean_delivery.return_value = is_valid_delivery_method
-
-    checkout = checkout_with_item_for_cc
-    manager = get_plugins_manager()
-    lines, _ = fetch_checkout_lines(checkout)
-    checkout_info = fetch_checkout_info(checkout, lines, [], manager)
-
-    shipping_method_data = delivery_method
-    if attribute_name == "shipping_method":
-        shipping_method_data = convert_to_shipping_method_data(
-            delivery_method,
-            delivery_method.channel_listings.get(),
-        )
-    query = MUTATION_UPDATE_DELIVERY_METHOD
-    mock_clean_delivery.return_value = is_valid_delivery_method
-
-    method_id = graphene.Node.to_global_id(node_name, delivery_method.id)
-
-    response = api_client.post_graphql(
-        query, {"id": to_global_id_or_none(checkout), "deliveryMethodId": method_id}
-    )
-    data = get_graphql_content(response)["data"]["checkoutDeliveryMethodUpdate"]
-    checkout.refresh_from_db()
-
-    mock_clean_delivery.assert_called_once_with(
-        checkout_info=checkout_info, lines=lines, method=shipping_method_data
-    )
-    errors = data["errors"]
-    if is_valid_delivery_method:
-        assert not errors
-        assert getattr(checkout, attribute_name) == delivery_method
-    else:
-        assert len(errors) == 1
-        assert errors[0]["field"] == "deliveryMethodId"
-        assert (
-            errors[0]["code"] == CheckoutErrorCode.DELIVERY_METHOD_NOT_APPLICABLE.name
-        )
-        assert checkout.shipping_method is None
-        assert checkout.collection_point is None
-
-
-@pytest.mark.parametrize("is_valid_delivery_method", (True, False))
-@mock.patch("saleor.plugins.webhook.tasks.send_webhook_request_sync")
-@patch(
-    "saleor.graphql.checkout.mutations.checkout_delivery_method_update."
-    "clean_delivery_method"
-)
-def test_checkout_delivery_method_update_external_shipping(
-    mock_clean_delivery,
-    mock_send_request,
-    api_client,
-    checkout_with_item_for_cc,
-    is_valid_delivery_method,
-    settings,
-    shipping_app,
-    channel_USD,
-):
-    checkout = checkout_with_item_for_cc
-    query = MUTATION_UPDATE_DELIVERY_METHOD
-    mock_clean_delivery.return_value = is_valid_delivery_method
-
-    settings.PLUGINS = ["saleor.plugins.webhook.plugin.WebhookPlugin"]
-    response_method_id = "abcd"
-    mock_json_response = [
-        {
-            "id": response_method_id,
-            "name": "Provider - Economy",
-            "amount": "10",
-            "currency": "USD",
-            "maximum_delivery_days": "7",
-        }
-    ]
-    mock_send_request.return_value = mock_json_response
-
-    method_id = graphene.Node.to_global_id(
-        "app", f"{shipping_app.id}:{response_method_id}"
-    )
-
-    response = api_client.post_graphql(
-        query, {"id": to_global_id_or_none(checkout), "deliveryMethodId": method_id}
-    )
-    data = get_graphql_content(response)["data"]["checkoutDeliveryMethodUpdate"]
-    checkout.refresh_from_db()
-
-    errors = data["errors"]
-    if is_valid_delivery_method:
-        assert not errors
-        assert PRIVATE_META_APP_SHIPPING_ID in checkout.private_metadata
-        assert data["checkout"]["deliveryMethod"]["id"] == method_id
-    else:
-        assert len(errors) == 1
-        assert errors[0]["field"] == "deliveryMethodId"
-        assert (
-            errors[0]["code"] == CheckoutErrorCode.DELIVERY_METHOD_NOT_APPLICABLE.name
-        )
-        assert PRIVATE_META_APP_SHIPPING_ID not in checkout.private_metadata
-
-
-@patch(
-    "saleor.graphql.checkout.mutations.checkout_shipping_method_update."
-    "clean_delivery_method"
-)
-def test_checkout_delivery_method_update_with_id_of_different_type_causes_and_error(
-    mock_clean_delivery,
-    api_client,
-    checkout_with_item,
-    address,
-):
-    checkout = checkout_with_item
-    checkout.shipping_address = address
-    checkout.save(update_fields=["shipping_address"])
-    query = MUTATION_UPDATE_DELIVERY_METHOD
-    mock_clean_delivery.return_value = True
-    invalid_method_id = graphene.Node.to_global_id("Address", address.id)
-
-    response = api_client.post_graphql(
-        query,
-        {
-            "id": to_global_id_or_none(checkout),
-            "deliveryMethodId": invalid_method_id,
-        },
-    )
-    data = get_graphql_content(response)["data"]["checkoutDeliveryMethodUpdate"]
-    checkout.refresh_from_db()
-
-    errors = data["errors"]
-    assert len(errors) == 1
-    assert errors[0]["field"] == "deliveryMethodId"
-    assert errors[0]["code"] == CheckoutErrorCode.INVALID.name
-    assert checkout.shipping_method is None
-    assert checkout.collection_point is None
-
-
-@patch(
-    "saleor.graphql.checkout.mutations.checkout_shipping_method_update."
-    "clean_delivery_method"
-)
-def test_checkout_delivery_method_with_nonexistant_id_results_not_found(
-    mock_clean_delivery,
-    api_client,
-    warehouse_for_cc,
-    checkout_with_item,
-    address,
-):
-    checkout = checkout_with_item
-    checkout.shipping_address = address
-    checkout.save(update_fields=["shipping_address"])
-    query = MUTATION_UPDATE_DELIVERY_METHOD
-    mock_clean_delivery.return_value = True
-
-    nonexistant_id = "YXBwOjEyMzQ6c29tZS1pZA=="
-    response = api_client.post_graphql(
-        query,
-        {
-            "id": to_global_id_or_none(checkout),
-            "deliveryMethodId": nonexistant_id,
-        },
-=======
->>>>>>> 70549a47
-    )
-    assert (
-        data["lines"][0]["undiscountedTotalPrice"]["amount"]
-        == undiscounted_unit_price.amount * line_info.line.quantity
-    )
 
 
 def test_checkout_prices_with_specific_voucher(
