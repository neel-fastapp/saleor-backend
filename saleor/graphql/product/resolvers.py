import graphene_django_optimizer as gql_optimizer
from django.db.models import Sum

from ...order import OrderStatus
from ...product import models
from ..utils import (
    filter_by_period,
    get_database_id,
<<<<<<< HEAD
    get_nodes,
    get_user_or_app_from_context,
    sort_queryset,
=======
    get_user_or_service_account_from_context,
>>>>>>> cae645f6
)
from .filters import (
    filter_attributes_by_product_types,
    filter_products_by_stock_availability,
)


def resolve_attributes(info, qs=None, in_category=None, in_collection=None, **_kwargs):
    qs = qs or models.Attribute.objects.get_visible_to_user(info.context.user)

    if in_category:
        qs = filter_attributes_by_product_types(qs, "in_category", in_category)

    if in_collection:
        qs = filter_attributes_by_product_types(qs, "in_collection", in_collection)

    qs = qs.distinct()
    return gql_optimizer.query(qs, info)


def resolve_categories(info, level=None, **_kwargs):
    qs = models.Category.objects.prefetch_related("children")
    if level is not None:
        qs = qs.filter(level=level)
    qs = qs.distinct()
    return gql_optimizer.query(qs, info)


def resolve_collections(info, **_kwargs):
    user = info.context.user
    qs = models.Collection.objects.visible_to_user(user)
    return gql_optimizer.query(qs, info)


def resolve_digital_contents(info):
    qs = models.DigitalContent.objects.all()
    return gql_optimizer.query(qs, info)


def resolve_products(info, stock_availability=None, **_kwargs):

    user = get_user_or_app_from_context(info.context)
    qs = models.Product.objects.visible_to_user(user)

    if stock_availability:
        qs = filter_products_by_stock_availability(qs, stock_availability)

    qs = qs.distinct()

    return gql_optimizer.query(qs, info)


def resolve_product_types(info, **_kwargs):
    qs = models.ProductType.objects.all()
    return gql_optimizer.query(qs, info)


def resolve_product_variants(info, ids=None):
    user = info.context.user
    visible_products = models.Product.objects.visible_to_user(user).values_list(
        "pk", flat=True
    )
    qs = models.ProductVariant.objects.filter(product__id__in=visible_products)
    if ids:
        db_ids = [get_database_id(info, node_id, "ProductVariant") for node_id in ids]
        qs = qs.filter(pk__in=db_ids)
    return gql_optimizer.query(qs, info)


def resolve_report_product_sales(period):
    qs = models.ProductVariant.objects.prefetch_related(
        "product", "product__images", "order_lines__order"
    ).all()

    # exclude draft and canceled orders
    exclude_status = [OrderStatus.DRAFT, OrderStatus.CANCELED]
    qs = qs.exclude(order_lines__order__status__in=exclude_status)

    # filter by period
    qs = filter_by_period(qs, period, "order_lines__order__created")

    qs = qs.annotate(quantity_ordered=Sum("order_lines__quantity"))
    qs = qs.filter(quantity_ordered__isnull=False)
    return qs.order_by("-quantity_ordered")<|MERGE_RESOLUTION|>--- conflicted
+++ resolved
@@ -3,17 +3,7 @@
 
 from ...order import OrderStatus
 from ...product import models
-from ..utils import (
-    filter_by_period,
-    get_database_id,
-<<<<<<< HEAD
-    get_nodes,
-    get_user_or_app_from_context,
-    sort_queryset,
-=======
-    get_user_or_service_account_from_context,
->>>>>>> cae645f6
-)
+from ..utils import filter_by_period, get_database_id, get_user_or_app_from_context
 from .filters import (
     filter_attributes_by_product_types,
     filter_products_by_stock_availability,
