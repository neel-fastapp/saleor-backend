import sys
from collections import defaultdict
from dataclasses import asdict
from typing import List, Optional

import graphene
from django_countries.fields import Country
from graphene import relay
from promise import Promise

from ....attribute import models as attribute_models
from ....core.permissions import (
    AuthorizationFilters,
    CheckoutPermissions,
    OrderPermissions,
    ProductPermissions,
    ProductTypePermissions,
    has_one_of_permissions,
)
from ....core.tracing import traced_resolver
from ....core.utils import get_currency_for_country
from ....core.weight import convert_weight_to_default_weight_unit
from ....product import models
from ....product.models import ALL_PRODUCTS_PERMISSIONS
from ....product.utils import calculate_revenue_for_variant
from ....product.utils.availability import (
    get_product_availability,
    get_variant_availability,
)
from ....product.utils.variants import get_variant_selection_attributes
from ....tax.utils import get_display_gross_prices
from ....thumbnail.utils import get_image_or_proxy_url, get_thumbnail_size
from ....warehouse.reservations import is_reservation_enabled
from ...account import types as account_types
from ...account.enums import CountryCodeEnum
from ...attribute.filters import AttributeFilterInput
from ...attribute.resolvers import resolve_attributes
from ...attribute.types import (
    AssignedVariantAttribute,
    Attribute,
    AttributeCountableConnection,
    SelectedAttribute,
)
from ...channel import ChannelContext, ChannelQsContext
from ...channel.dataloaders import ChannelBySlugLoader
from ...channel.types import ChannelContextType, ChannelContextTypeWithMetadata
from ...channel.utils import get_default_channel_slug_or_graphql_error
from ...core.connection import (
    CountableConnection,
    create_connection_slice,
    filter_connection_queryset,
)
from ...core.descriptions import (
    ADDED_IN_31,
    ADDED_IN_35,
    DEPRECATED_IN_3X_FIELD,
    DEPRECATED_IN_3X_INPUT,
    PREVIEW_FEATURE,
    RICH_CONTENT,
)
from ...core.enums import ReportingPeriod
from ...core.federation import federated_entity, resolve_federation_references
from ...core.fields import (
    ConnectionField,
    FilterConnectionField,
    JSONString,
    PermissionsField,
)
from ...core.types import (
    Image,
    ModelObjectType,
    NonNullList,
    TaxedMoney,
    TaxedMoneyRange,
    TaxType,
    ThumbnailField,
    Weight,
)
from ...core.utils import from_global_id_or_error
from ...discount.dataloaders import DiscountsByDateTimeLoader
from ...meta.types import ObjectWithMetadata
from ...order.dataloaders import (
    OrderByIdLoader,
    OrderLinesByVariantIdAndChannelIdLoader,
)
from ...plugins.dataloaders import load_plugin_manager
from ...product.dataloaders.products import (
    AvailableProductVariantsByProductIdAndChannel,
    ProductVariantsByProductIdAndChannel,
)
from ...site.dataloaders import load_site
from ...tax.dataloaders import (
    ProductChargeTaxesByTaxClassIdLoader,
    TaxClassByIdLoader,
    TaxConfigurationByChannelId,
    TaxConfigurationPerCountryByTaxConfigurationIDLoader,
)
from ...tax.types import TaxClass
from ...translations.fields import TranslationField
from ...translations.types import (
    CategoryTranslation,
    CollectionTranslation,
    ProductTranslation,
    ProductVariantTranslation,
)
from ...utils import get_user_or_app_from_context
from ...utils.filters import reporting_period_to_date
from ...warehouse.dataloaders import (
    AvailableQuantityByProductVariantIdCountryCodeAndChannelSlugLoader,
    PreorderQuantityReservedByVariantChannelListingIdLoader,
    StocksWithAvailableQuantityByProductVariantIdCountryCodeAndChannelLoader,
)
from ...warehouse.types import Stock
from ..dataloaders import (
    CategoryByIdLoader,
    CategoryChildrenByCategoryIdLoader,
    CollectionChannelListingByCollectionIdAndChannelSlugLoader,
    CollectionChannelListingByCollectionIdLoader,
    CollectionsByProductIdLoader,
    ImagesByProductIdLoader,
    ImagesByProductVariantIdLoader,
    MediaByProductIdLoader,
    MediaByProductVariantIdLoader,
    ProductAttributesByProductTypeIdLoader,
    ProductByIdLoader,
    ProductChannelListingByProductIdAndChannelSlugLoader,
    ProductChannelListingByProductIdLoader,
    ProductTypeByIdLoader,
    ProductVariantByIdLoader,
    ProductVariantsByProductIdLoader,
    SelectedAttributesByProductIdLoader,
    SelectedAttributesByProductVariantIdLoader,
    ThumbnailByCategoryIdSizeAndFormatLoader,
    ThumbnailByCollectionIdSizeAndFormatLoader,
    ThumbnailByProductMediaIdSizeAndFormatLoader,
    VariantAttributesByProductTypeIdLoader,
    VariantChannelListingByVariantIdAndChannelSlugLoader,
    VariantChannelListingByVariantIdLoader,
    VariantsChannelListingByProductIdAndChannelSlugLoader,
)
from ..enums import ProductMediaType, ProductTypeKindEnum, VariantAttributeScope
from ..filters import ProductFilterInput
from ..resolvers import resolve_product_variants, resolve_products
from ..sorters import ProductOrder
from .channels import (
    CollectionChannelListing,
    ProductChannelListing,
    ProductVariantChannelListing,
)
from .digital_contents import DigitalContent

destination_address_argument = graphene.Argument(
    account_types.AddressInput,
    description=(
        "Destination address used to find warehouses where stock availability "
        "for this product is checked. If address is empty, uses "
        "`Shop.companyAddress` or fallbacks to server's "
        "`settings.DEFAULT_COUNTRY` configuration."
    ),
)


class Margin(graphene.ObjectType):
    start = graphene.Int()
    stop = graphene.Int()


class BasePricingInfo(graphene.ObjectType):
    on_sale = graphene.Boolean(description="Whether it is in sale or not.")
    discount = graphene.Field(
        TaxedMoney, description="The discount amount if in sale (null otherwise)."
    )
    discount_local_currency = graphene.Field(
        TaxedMoney, description="The discount amount in the local currency."
    )


class VariantPricingInfo(BasePricingInfo):
    discount_local_currency = graphene.Field(
        TaxedMoney, description="The discount amount in the local currency."
    )
    price = graphene.Field(
        TaxedMoney, description="The price, with any discount subtracted."
    )
    price_undiscounted = graphene.Field(
        TaxedMoney, description="The price without any discount."
    )
    price_local_currency = graphene.Field(
        TaxedMoney, description="The discounted price in the local currency."
    )

    class Meta:
        description = "Represents availability of a variant in the storefront."


class ProductPricingInfo(BasePricingInfo):
    price_range = graphene.Field(
        TaxedMoneyRange,
        description="The discounted price range of the product variants.",
    )
    price_range_undiscounted = graphene.Field(
        TaxedMoneyRange,
        description="The undiscounted price range of the product variants.",
    )
    price_range_local_currency = graphene.Field(
        TaxedMoneyRange,
        description=(
            "The discounted price range of the product variants "
            "in the local currency."
        ),
    )
    display_gross_prices = graphene.Boolean(
        description=(
            "Determines whether this product's price displayed in a storefront "
            "should include taxes." + ADDED_IN_35 + PREVIEW_FEATURE
        ),
        required=True,
    )

    class Meta:
        description = "Represents availability of a product in the storefront."


class PreorderData(graphene.ObjectType):
    global_threshold = PermissionsField(
        graphene.Int,
        required=False,
        description="The global preorder threshold for product variant.",
        permissions=[ProductPermissions.MANAGE_PRODUCTS],
    )
    global_sold_units = PermissionsField(
        graphene.Int,
        required=True,
        description="Total number of sold product variant during preorder.",
        permissions=[ProductPermissions.MANAGE_PRODUCTS],
    )
    end_date = graphene.DateTime(required=False, description="Preorder end date.")

    class Meta:
        description = "Represents preorder settings for product variant."

    @staticmethod
    def resolve_global_threshold(root, _info):
        return root.global_threshold

    @staticmethod
    def resolve_global_sold_units(root, _info):
        return root.global_sold_units


@federated_entity("id channel")
class ProductVariant(ChannelContextTypeWithMetadata, ModelObjectType):
    id = graphene.GlobalID(required=True)
    name = graphene.String(required=True)
    sku = graphene.String()
    product = graphene.Field(lambda: Product, required=True)
    track_inventory = graphene.Boolean(required=True)
    quantity_limit_per_customer = graphene.Int()
    weight = graphene.Field(Weight)
    channel = graphene.String(
        description=(
            "Channel given to retrieve this product variant. Also used by federation "
            "gateway to resolve this object in a federated query."
        ),
    )
    channel_listings = PermissionsField(
        NonNullList(ProductVariantChannelListing),
        description="List of price information in channels for the product.",
        permissions=[
            AuthorizationFilters.AUTHENTICATED_APP,
            AuthorizationFilters.AUTHENTICATED_STAFF_USER,
        ],
    )
    pricing = graphene.Field(
        VariantPricingInfo,
        address=destination_address_argument,
        description=(
            "Lists the storefront variant's pricing, the current price and discounts, "
            "only meant for displaying."
        ),
    )
    attributes = NonNullList(
        SelectedAttribute,
        required=True,
        description="List of attributes assigned to this variant.",
        variant_selection=graphene.Argument(
            VariantAttributeScope,
            description="Define scope of returned attributes.",
        ),
    )
    margin = graphene.Int(description="Gross margin percentage value.")
    quantity_ordered = PermissionsField(
        graphene.Int,
        description="Total quantity ordered.",
        permissions=[ProductPermissions.MANAGE_PRODUCTS],
    )
    revenue = PermissionsField(
        TaxedMoney,
        period=graphene.Argument(ReportingPeriod),
        description=(
            "Total revenue generated by a variant in given period of time. Note: this "
            "field should be queried using `reportProductSales` query as it uses "
            "optimizations suitable for such calculations."
        ),
        permissions=[ProductPermissions.MANAGE_PRODUCTS],
    )
    images = NonNullList(
        lambda: ProductImage,
        description="List of images for the product variant.",
        deprecation_reason=f"{DEPRECATED_IN_3X_FIELD} Use the `media` field instead.",
    )
    media = NonNullList(
        lambda: ProductMedia,
        description="List of media for the product variant.",
    )
    translation = TranslationField(
        ProductVariantTranslation,
        type_name="product variant",
        resolver=ChannelContextType.resolve_translation,
    )
    digital_content = PermissionsField(
        DigitalContent,
        description="Digital content for the product variant.",
        permissions=[ProductPermissions.MANAGE_PRODUCTS],
    )
    stocks = PermissionsField(
        NonNullList(Stock),
        description="Stocks for the product variant.",
        address=destination_address_argument,
        country_code=graphene.Argument(
            CountryCodeEnum,
            description=(
                "Two-letter ISO 3166-1 country code. "
                f"{DEPRECATED_IN_3X_INPUT} Use `address` argument instead."
            ),
        ),
        permissions=[
            ProductPermissions.MANAGE_PRODUCTS,
            OrderPermissions.MANAGE_ORDERS,
        ],
    )
    quantity_available = graphene.Int(
        required=False,
        description=(
            "Quantity of a product available for sale in one checkout. "
            "Field value will be `null` when "
            "no `limitQuantityPerCheckout` in global settings has been set, and "
            "`productVariant` stocks are not tracked."
        ),
        address=destination_address_argument,
        country_code=graphene.Argument(
            CountryCodeEnum,
            description=(
                "Two-letter ISO 3166-1 country code. When provided, the exact quantity "
                "from a warehouse operating in shipping zones that contain this "
                "country will be returned. Otherwise, it will return the maximum "
                "quantity from all shipping zones. "
                f"{DEPRECATED_IN_3X_INPUT} Use `address` argument instead."
            ),
        ),
    )
    preorder = graphene.Field(
        PreorderData,
        required=False,
        description=(
            "Preorder data for product variant." + ADDED_IN_31 + PREVIEW_FEATURE
        ),
    )
    created = graphene.DateTime(required=True)
    updated_at = graphene.DateTime(required=True)

    class Meta:
        default_resolver = ChannelContextType.resolver_with_context
        description = (
            "Represents a version of a product such as different size or color."
        )
        interfaces = [relay.Node, ObjectWithMetadata]
        model = models.ProductVariant

    @staticmethod
    def resolve_created(root: ChannelContext[models.ProductVariant], _info):
        return root.node.created_at

    @staticmethod
    def resolve_channel(root: ChannelContext[models.Product], _info):
        return root.channel_slug

    @staticmethod
    def resolve_stocks(
        root: ChannelContext[models.ProductVariant],
        info,
        address=None,
        country_code=None,
    ):
        if address is not None:
            country_code = address.country
        return StocksWithAvailableQuantityByProductVariantIdCountryCodeAndChannelLoader(
            info.context
        ).load((root.node.id, country_code, root.channel_slug))

    @staticmethod
    def resolve_quantity_available(
        root: ChannelContext[models.ProductVariant],
        info,
        address=None,
        country_code=None,
    ):
        if address is not None:
            country_code = address.country
        site = load_site(info.context)
        channel_slug = str(root.channel_slug) if root.channel_slug else None

        global_quantity_limit_per_checkout = site.settings.limit_quantity_per_checkout

        if root.node.is_preorder_active():
            variant = root.node
            channel_listing = VariantChannelListingByVariantIdAndChannelSlugLoader(
                info.context
            ).load((variant.id, channel_slug))

            def calculate_available_per_channel(channel_listing):
                if (
                    channel_listing
                    and channel_listing.preorder_quantity_threshold is not None
                ):
                    if is_reservation_enabled(site.settings):
                        quantity_reserved = (
                            PreorderQuantityReservedByVariantChannelListingIdLoader(
                                info.context
                            ).load(channel_listing.id)
                        )

                        def calculate_available_channel_quantity_with_reservations(
                            reserved_quantity,
                        ):
                            return max(
                                min(
                                    channel_listing.preorder_quantity_threshold
                                    - channel_listing.preorder_quantity_allocated
                                    - reserved_quantity,
                                    global_quantity_limit_per_checkout or sys.maxsize,
                                ),
                                0,
                            )

                        return quantity_reserved.then(
                            calculate_available_channel_quantity_with_reservations
                        )

                    return min(
                        channel_listing.preorder_quantity_threshold
                        - channel_listing.preorder_quantity_allocated,
                        global_quantity_limit_per_checkout or sys.maxsize,
                    )
                if variant.preorder_global_threshold is not None:
                    variant_channel_listings = VariantChannelListingByVariantIdLoader(
                        info.context
                    ).load(variant.id)

                    def calculate_available_global(variant_channel_listings):
                        if not variant_channel_listings:
                            return global_quantity_limit_per_checkout
                        global_sold_units = sum(
                            channel_listing.preorder_quantity_allocated
                            for channel_listing in variant_channel_listings
                        )

                        available_quantity = variant.preorder_global_threshold
                        available_quantity -= global_sold_units

                        if is_reservation_enabled(site.settings):
                            quantity_reserved = (
                                PreorderQuantityReservedByVariantChannelListingIdLoader(
                                    info.context
                                ).load_many(
                                    [listing.id for listing in variant_channel_listings]
                                )
                            )

                            def calculate_available_global_quantity_with_reservations(
                                reserved_quantities,
                            ):
                                return max(
                                    min(
                                        variant.preorder_global_threshold
                                        - global_sold_units
                                        - sum(reserved_quantities),
                                        global_quantity_limit_per_checkout
                                        or sys.maxsize,
                                    ),
                                    0,
                                )

                            return quantity_reserved.then(
                                calculate_available_global_quantity_with_reservations
                            )

                        return min(
                            variant.preorder_global_threshold - global_sold_units,
                            global_quantity_limit_per_checkout or sys.maxsize,
                        )

                    return variant_channel_listings.then(calculate_available_global)

                return global_quantity_limit_per_checkout

            return channel_listing.then(calculate_available_per_channel)

        if not root.node.track_inventory:
            return global_quantity_limit_per_checkout

        return AvailableQuantityByProductVariantIdCountryCodeAndChannelSlugLoader(
            info.context
        ).load((root.node.id, country_code, channel_slug))

    @staticmethod
    def resolve_digital_content(root: ChannelContext[models.ProductVariant], _info):
        return getattr(root.node, "digital_content", None)

    @staticmethod
    def resolve_attributes(
        root: ChannelContext[models.ProductVariant],
        info,
        variant_selection: Optional[str] = None,
    ):
        def apply_variant_selection_filter(selected_attributes):
            if not variant_selection or variant_selection == VariantAttributeScope.ALL:
                return selected_attributes
            attributes = [
                (selected_att["attribute"], selected_att["variant_selection"])
                for selected_att in selected_attributes
            ]
            variant_selection_attrs = [
                attr for attr, _ in get_variant_selection_attributes(attributes)
            ]

            if variant_selection == VariantAttributeScope.VARIANT_SELECTION:
                return [
                    selected_attribute
                    for selected_attribute in selected_attributes
                    if selected_attribute["attribute"] in variant_selection_attrs
                ]
            return [
                selected_attribute
                for selected_attribute in selected_attributes
                if selected_attribute["attribute"] not in variant_selection_attrs
            ]

        return (
            SelectedAttributesByProductVariantIdLoader(info.context)
            .load(root.node.id)
            .then(apply_variant_selection_filter)
        )

    @staticmethod
    def resolve_channel_listings(root: ChannelContext[models.ProductVariant], info):
        return VariantChannelListingByVariantIdLoader(info.context).load(root.node.id)

    @staticmethod
    def resolve_pricing(
        root: ChannelContext[models.ProductVariant], info, *, address=None
    ):
        if not root.channel_slug:
            return None

        channel_slug = str(root.channel_slug)
        context = info.context

        product = ProductByIdLoader(context).load(root.node.product_id)
        product_channel_listing = ProductChannelListingByProductIdAndChannelSlugLoader(
            context
        ).load((root.node.product_id, channel_slug))
        variant_channel_listing = VariantChannelListingByVariantIdAndChannelSlugLoader(
            context
        ).load((root.node.id, channel_slug))
        collections = CollectionsByProductIdLoader(context).load(root.node.product_id)
        channel = ChannelBySlugLoader(context).load(channel_slug)

        address_country = address.country if address is not None else None
        manager = load_plugin_manager(info.context)

        def calculate_pricing_info(discounts):
            def calculate_pricing_with_channel(channel):
                def calculate_pricing_with_product_variant_channel_listings(
                    variant_channel_listing,
                ):
                    def calculate_pricing_with_product(product):
                        def calculate_pricing_with_product_channel_listings(
                            product_channel_listing,
                        ):
                            def calculate_pricing_with_collections(collections):
                                if (
                                    not variant_channel_listing
                                    or not product_channel_listing
                                ):
                                    return None

                                country_code = (
                                    address_country or channel.default_country.code
                                )

                                local_currency = None
                                local_currency = get_currency_for_country(country_code)

                                availability = get_variant_availability(
                                    variant=root.node,
                                    variant_channel_listing=variant_channel_listing,
                                    product=product,
                                    product_channel_listing=product_channel_listing,
                                    collections=collections,
                                    discounts=discounts,
                                    channel=channel,
                                    country=Country(country_code),
                                    local_currency=local_currency,
                                    plugins=manager,
                                )
                                return VariantPricingInfo(**asdict(availability))

                            return collections.then(calculate_pricing_with_collections)

                        return product_channel_listing.then(
                            calculate_pricing_with_product_channel_listings
                        )

                    return product.then(calculate_pricing_with_product)

                return variant_channel_listing.then(
                    calculate_pricing_with_product_variant_channel_listings
                )

            return channel.then(calculate_pricing_with_channel)

        return (
            DiscountsByDateTimeLoader(context)
            .load(info.context.request_time)
            .then(calculate_pricing_info)
        )

    @staticmethod
    def resolve_product(root: ChannelContext[models.ProductVariant], info):
        product = ProductByIdLoader(info.context).load(root.node.product_id)
        return product.then(
            lambda product: ChannelContext(node=product, channel_slug=root.channel_slug)
        )

    @staticmethod
    def resolve_quantity_ordered(root: ChannelContext[models.ProductVariant], _info):
        # This field is added through annotation when using the
        # `resolve_report_product_sales` resolver.
        return getattr(root.node, "quantity_ordered", None)

    @staticmethod
    @traced_resolver
    def resolve_revenue(root: ChannelContext[models.ProductVariant], info, *, period):
        start_date = reporting_period_to_date(period)
        variant = root.node
        channel_slug = root.channel_slug

        def calculate_revenue_with_channel(channel):
            if not channel:
                return None

            def calculate_revenue_with_order_lines(order_lines):
                def calculate_revenue_with_orders(orders):
                    orders_dict = {order.id: order for order in orders}
                    return calculate_revenue_for_variant(
                        variant,
                        start_date,
                        order_lines,
                        orders_dict,
                        channel.currency_code,
                    )

                order_ids = [order_line.order_id for order_line in order_lines]
                return (
                    OrderByIdLoader(info.context)
                    .load_many(order_ids)
                    .then(calculate_revenue_with_orders)
                )

            return (
                OrderLinesByVariantIdAndChannelIdLoader(info.context)
                .load((variant.id, channel.id))
                .then(calculate_revenue_with_order_lines)
            )

        return (
            ChannelBySlugLoader(info.context)
            .load(channel_slug)
            .then(calculate_revenue_with_channel)
        )

    @staticmethod
    def resolve_media(root: ChannelContext[models.ProductVariant], info):
        return MediaByProductVariantIdLoader(info.context).load(root.node.id)

    @staticmethod
    def resolve_images(root: ChannelContext[models.ProductVariant], info):
        return ImagesByProductVariantIdLoader(info.context).load(root.node.id)

    @staticmethod
    def resolve_weight(root: ChannelContext[models.ProductVariant], _info):
        return convert_weight_to_default_weight_unit(root.node.weight)

    @staticmethod
    @traced_resolver
    def resolve_preorder(root: ChannelContext[models.ProductVariant], info):
        variant = root.node

        variant_channel_listings = VariantChannelListingByVariantIdLoader(
            info.context
        ).load(variant.id)

        def calculate_global_sold_units(variant_channel_listings):
            global_sold_units = sum(
                channel_listing.preorder_quantity_allocated
                for channel_listing in variant_channel_listings
            )
            return (
                PreorderData(
                    global_threshold=variant.preorder_global_threshold,
                    global_sold_units=global_sold_units,
                    end_date=variant.preorder_end_date,
                )
                if variant.is_preorder_active()
                else None
            )

        return variant_channel_listings.then(calculate_global_sold_units)

    @staticmethod
    def __resolve_references(roots: List["ProductVariant"], info):
        requestor = get_user_or_app_from_context(info.context)
        requestor_has_access_to_all = has_one_of_permissions(
            requestor, ALL_PRODUCTS_PERMISSIONS
        )

        channels = defaultdict(set)
        roots_ids = []
        for root in roots:
            roots_ids.append(f"{root.channel}_{root.id}")
            channels[root.channel].add(root.id)

        variants = {}
        for channel, ids in channels.items():
            qs = resolve_product_variants(
                info,
                requestor_has_access_to_all,
                requestor,
                ids=ids,
                channel_slug=channel,
            ).qs
            for variant in qs:
                global_id = graphene.Node.to_global_id("ProductVariant", variant.id)
                variants[f"{channel}_{global_id}"] = ChannelContext(
                    channel_slug=channel, node=variant
                )

        return [variants.get(root_id) for root_id in roots_ids]


class ProductVariantCountableConnection(CountableConnection):
    class Meta:
        node = ProductVariant


@federated_entity("id channel")
class Product(ChannelContextTypeWithMetadata, ModelObjectType):
    id = graphene.GlobalID(required=True)
    seo_title = graphene.String()
    seo_description = graphene.String()
    name = graphene.String(required=True)
    description = JSONString(description="Description of the product." + RICH_CONTENT)
    product_type = graphene.Field(lambda: ProductType, required=True)
    slug = graphene.String(required=True)
    category = graphene.Field(lambda: Category)
    created = graphene.DateTime(required=True)
    updated_at = graphene.DateTime(required=True)
    charge_taxes = graphene.Boolean(
        required=True,
        deprecation_reason=(
            f"{DEPRECATED_IN_3X_FIELD} Use `Channel.taxConfiguration` field to "
            "determine whether tax collection is enabled."
        ),
    )
    weight = graphene.Field(Weight)
    default_variant = graphene.Field(ProductVariant)
    rating = graphene.Float()
    channel = graphene.String(
        description=(
            "Channel given to retrieve this product. Also used by federation "
            "gateway to resolve this object in a federated query."
        ),
    )
    description_json = JSONString(
        description="Description of the product." + RICH_CONTENT,
        deprecation_reason=(
            f"{DEPRECATED_IN_3X_FIELD} Use the `description` field instead."
        ),
    )
    thumbnail = ThumbnailField()
    pricing = graphene.Field(
        ProductPricingInfo,
        address=destination_address_argument,
        description=(
            "Lists the storefront product's pricing, the current price and discounts, "
            "only meant for displaying."
        ),
    )
    is_available = graphene.Boolean(
        address=destination_address_argument,
        description="Whether the product is in stock and visible or not.",
    )
    tax_type = graphene.Field(
        TaxType,
        description="A type of tax. Assigned by enabled tax gateway",
        deprecation_reason=f"{DEPRECATED_IN_3X_FIELD} Use `taxClass` field instead.",
    )
    attributes = NonNullList(
        SelectedAttribute,
        required=True,
        description="List of attributes assigned to this product.",
    )
    channel_listings = PermissionsField(
        NonNullList(ProductChannelListing),
        description="List of availability in channels for the product.",
        permissions=[ProductPermissions.MANAGE_PRODUCTS],
    )
    media_by_id = graphene.Field(
        lambda: ProductMedia,
        id=graphene.Argument(graphene.ID, description="ID of a product media."),
        description="Get a single product media by ID.",
    )
    image_by_id = graphene.Field(
        lambda: ProductImage,
        id=graphene.Argument(graphene.ID, description="ID of a product image."),
        description="Get a single product image by ID.",
        deprecation_reason=(
            f"{DEPRECATED_IN_3X_FIELD} Use the `mediaById` field instead."
        ),
    )
    variants = NonNullList(
        ProductVariant,
        description=(
            "List of variants for the product. Requires the following permissions to "
            "include the unpublished items: "
            f"{', '.join([p.name for p in ALL_PRODUCTS_PERMISSIONS])}."
        ),
    )
    media = NonNullList(
        lambda: ProductMedia,
        description="List of media for the product.",
    )
    images = NonNullList(
        lambda: ProductImage,
        description="List of images for the product.",
        deprecation_reason=f"{DEPRECATED_IN_3X_FIELD} Use the `media` field instead.",
    )
    collections = NonNullList(
        lambda: Collection,
        description=(
            "List of collections for the product. Requires the following permissions "
            "to include the unpublished items: "
            f"{', '.join([p.name for p in ALL_PRODUCTS_PERMISSIONS])}."
        ),
    )
    translation = TranslationField(
        ProductTranslation,
        type_name="product",
        resolver=ChannelContextType.resolve_translation,
    )
    available_for_purchase = graphene.Date(
        description="Date when product is available for purchase.",
        deprecation_reason=(
            f"{DEPRECATED_IN_3X_FIELD} "
            "Use the `availableForPurchaseAt` field to fetch "
            "the available for purchase date."
        ),
    )
    available_for_purchase_at = graphene.DateTime(
        description="Date when product is available for purchase."
    )
    is_available_for_purchase = graphene.Boolean(
        description="Whether the product is available for purchase."
    )
    tax_class = PermissionsField(
        TaxClass,
        description=(
            "Tax class assigned to this product type. All products of this product "
            "type use this tax class, unless it's overridden in the `Product` type."
        ),
        required=False,
        permissions=[
            CheckoutPermissions.MANAGE_TAXES,
            ProductPermissions.MANAGE_PRODUCTS,
        ],
    )

    class Meta:
        default_resolver = ChannelContextType.resolver_with_context
        description = "Represents an individual item for sale in the storefront."
        interfaces = [relay.Node, ObjectWithMetadata]
        model = models.Product

    @staticmethod
    def resolve_created(root: ChannelContext[models.Product], _info):
        created_at = root.node.created_at
        return created_at

    @staticmethod
    def resolve_channel(root: ChannelContext[models.Product], _info):
        return root.channel_slug

    @staticmethod
    def resolve_default_variant(root: ChannelContext[models.Product], info):
        default_variant_id = root.node.default_variant_id
        if default_variant_id is None:
            return None

        def return_default_variant_with_channel_context(variant):
            return ChannelContext(node=variant, channel_slug=root.channel_slug)

        return (
            ProductVariantByIdLoader(info.context)
            .load(default_variant_id)
            .then(return_default_variant_with_channel_context)
        )

    @staticmethod
    def resolve_category(root: ChannelContext[models.Product], info):
        category_id = root.node.category_id
        if category_id is None:
            return None
        return CategoryByIdLoader(info.context).load(category_id)

    @staticmethod
    def resolve_description_json(root: ChannelContext[models.Product], _info):
        description = root.node.description
        return description if description is not None else {}

    @staticmethod
    def resolve_tax_type(root: ChannelContext[models.Product], info):
<<<<<<< HEAD
        def with_tax_class(tax_class):
            tax_data = info.context.plugins.get_tax_code_from_object_meta(tax_class)
            return TaxType(tax_code=tax_data.code, description=tax_data.description)

        if root.node.tax_class_id:
            return (
                TaxClassByIdLoader(info.context)
                .load(root.node.tax_class_id)
                .then(with_tax_class)
            )

        return None
=======
        manager = load_plugin_manager(info.context)
        tax_data = manager.get_tax_code_from_object_meta(root.node)
        return TaxType(tax_code=tax_data.code, description=tax_data.description)
>>>>>>> cc5008ad

    @staticmethod
    @traced_resolver
    def resolve_thumbnail(
        root: ChannelContext[models.Product], info, *, size=256, format=None
    ):
        format = format.lower() if format else None
        size = get_thumbnail_size(size)

        def return_first_thumbnail(product_media):
            if not product_media:
                return None

            image = product_media[0]
            oembed_data = image.oembed_data

            if oembed_data.get("thumbnail_url"):
                return Image(alt=oembed_data["title"], url=oembed_data["thumbnail_url"])

            def _resolve_url(thumbnail):
                url = get_image_or_proxy_url(
                    thumbnail, image.id, "ProductMedia", size, format
                )
                return Image(alt=image.alt, url=info.context.build_absolute_uri(url))

            return (
                ThumbnailByProductMediaIdSizeAndFormatLoader(info.context)
                .load((image.id, size, format))
                .then(_resolve_url)
            )

        return (
            MediaByProductIdLoader(info.context)
            .load(root.node.id)
            .then(return_first_thumbnail)
        )

    @staticmethod
    def resolve_url(_root, _info):
        return ""

    @staticmethod
    def resolve_pricing(root: ChannelContext[models.Product], info, *, address=None):
        if not root.channel_slug:
            return None

        channel_slug = str(root.channel_slug)
        context = info.context
        address_country = address.country if address is not None else None

        channel = ChannelBySlugLoader(context).load(channel_slug)
        product_channel_listing = ProductChannelListingByProductIdAndChannelSlugLoader(
            context
        ).load((root.node.id, channel_slug))
        variants = ProductVariantsByProductIdLoader(context).load(root.node.id)
        variants_channel_listing = (
            VariantsChannelListingByProductIdAndChannelSlugLoader(context).load(
                (root.node.id, channel_slug)
            )
        )
        collections = CollectionsByProductIdLoader(context).load(root.node.id)
<<<<<<< HEAD
        discounts = DiscountsByDateTimeLoader(context).load(info.context.request_time)

        def load_tax_configuration(data):
            (
                channel,
                product_channel_listing,
                variants,
                variants_channel_listing,
                collections,
                discounts,
            ) = data

            def load_tax_country_exceptions(tax_config):
                def calculate_pricing_info(tax_configs_per_country):
                    if not variants_channel_listing:
                        return None

                    local_currency = None
                    country_code = address_country or channel.default_country.code
                    local_currency = get_currency_for_country(country_code)

                    tax_config_country = next(
                        (
                            tc
                            for tc in tax_configs_per_country
                            if tc.country.code == country_code
                        ),
                        None,
                    )
                    display_gross_prices = get_display_gross_prices(
                        tax_config,
                        tax_config_country,
                    )
=======
        channel = ChannelBySlugLoader(context).load(channel_slug)

        address_country = address.country if address is not None else None
        manager = load_plugin_manager(info.context)

        def calculate_pricing_info(discounts):
            def calculate_pricing_with_channel(channel):
                def calculate_pricing_with_product_channel_listings(
                    product_channel_listing,
                ):
                    def calculate_pricing_with_variants(variants):
                        def calculate_pricing_with_variants_channel_listings(
                            variants_channel_listing,
                        ):
                            def calculate_pricing_with_collections(collections):
                                if not variants_channel_listing:
                                    return None

                                local_currency = None
                                country_code = (
                                    address_country or channel.default_country.code
                                )
                                local_currency = get_currency_for_country(country_code)

                                availability = get_product_availability(
                                    product=root.node,
                                    product_channel_listing=product_channel_listing,
                                    variants=variants,
                                    variants_channel_listing=variants_channel_listing,
                                    collections=collections,
                                    discounts=discounts,
                                    channel=channel,
                                    manager=manager,
                                    country=Country(country_code),
                                    local_currency=local_currency,
                                )
                                return ProductPricingInfo(**asdict(availability))
>>>>>>> cc5008ad

                    tax_config_country = next(
                        (
                            tc
                            for tc in tax_configs_per_country
                            if tc.country.code == country_code
                        ),
                        None,
                    )
                    display_gross_prices = get_display_gross_prices(
                        tax_config,
                        tax_config_country,
                    )

                    availability = get_product_availability(
                        product=root.node,
                        product_channel_listing=product_channel_listing,
                        variants=variants,
                        variants_channel_listing=variants_channel_listing,
                        collections=collections,
                        discounts=discounts,
                        channel=channel,
                        manager=context.plugins,
                        country=Country(country_code),
                        local_currency=local_currency,
                    )

                    pricing_info = asdict(availability)
                    pricing_info["display_gross_prices"] = display_gross_prices
                    return ProductPricingInfo(**pricing_info)

                return (
                    TaxConfigurationPerCountryByTaxConfigurationIDLoader(context)
                    .load(tax_config.id)
                    .then(calculate_pricing_info)
                )

            return (
                TaxConfigurationByChannelId(context)
                .load(channel.id)
                .then(load_tax_country_exceptions)
            )

        return Promise.all(
            [
                channel,
                product_channel_listing,
                variants,
                variants_channel_listing,
                collections,
                discounts,
            ]
        ).then(load_tax_configuration)

    @staticmethod
    @traced_resolver
    def resolve_is_available(
        root: ChannelContext[models.Product], info, *, address=None
    ):
        if not root.channel_slug:
            return None

        channel_slug = str(root.channel_slug)
        country_code = address.country if address is not None else None

        requestor = get_user_or_app_from_context(info.context)

        has_required_permissions = has_one_of_permissions(
            requestor, ALL_PRODUCTS_PERMISSIONS
        )

        def calculate_is_available(quantities):
            for qty in quantities:
                if qty > 0:
                    return True
            return False

        def load_variants_availability(variants):
            keys = [(variant.id, country_code, channel_slug) for variant in variants]
            return AvailableQuantityByProductVariantIdCountryCodeAndChannelSlugLoader(
                info.context
            ).load_many(keys)

        def check_variant_availability():
            if has_required_permissions and not channel_slug:
                variants = ProductVariantsByProductIdLoader(info.context).load(
                    root.node.id
                )
            elif has_required_permissions and channel_slug:
                variants = ProductVariantsByProductIdAndChannel(info.context).load(
                    (root.node.id, channel_slug)
                )
            else:
                variants = AvailableProductVariantsByProductIdAndChannel(
                    info.context
                ).load((root.node.id, channel_slug))
            return variants.then(load_variants_availability).then(
                calculate_is_available
            )

        def check_is_available_for_purchase(product_channel_listing):
            if product_channel_listing:
                if product_channel_listing.is_available_for_purchase():
                    return check_variant_availability()
            return False

        return (
            ProductChannelListingByProductIdAndChannelSlugLoader(info.context)
            .load((root.node.id, channel_slug))
            .then(check_is_available_for_purchase)
        )

    @staticmethod
    def resolve_attributes(root: ChannelContext[models.Product], info):
        return SelectedAttributesByProductIdLoader(info.context).load(root.node.id)

    @staticmethod
    def resolve_media_by_id(root: ChannelContext[models.Product], _info, *, id):
        _type, pk = from_global_id_or_error(id, ProductMedia)
        return root.node.media.filter(pk=pk).first()

    @staticmethod
    def resolve_image_by_id(root: ChannelContext[models.Product], _info, *, id):
        _type, pk = from_global_id_or_error(id, ProductImage)
        return root.node.media.filter(pk=pk).first()

    @staticmethod
    def resolve_media(root: ChannelContext[models.Product], info):
        return MediaByProductIdLoader(info.context).load(root.node.id)

    @staticmethod
    def resolve_images(root: ChannelContext[models.Product], info):
        return ImagesByProductIdLoader(info.context).load(root.node.id)

    @staticmethod
    def resolve_variants(root: ChannelContext[models.Product], info):
        requestor = get_user_or_app_from_context(info.context)
        has_required_permissions = has_one_of_permissions(
            requestor, ALL_PRODUCTS_PERMISSIONS
        )
        if has_required_permissions and not root.channel_slug:
            variants = ProductVariantsByProductIdLoader(info.context).load(root.node.id)
        elif has_required_permissions and root.channel_slug:
            variants = ProductVariantsByProductIdAndChannel(info.context).load(
                (root.node.id, root.channel_slug)
            )
        else:
            variants = AvailableProductVariantsByProductIdAndChannel(info.context).load(
                (root.node.id, root.channel_slug)
            )

        def map_channel_context(variants):
            return [
                ChannelContext(node=variant, channel_slug=root.channel_slug)
                for variant in variants
            ]

        return variants.then(map_channel_context)

    @staticmethod
    def resolve_channel_listings(root: ChannelContext[models.Product], info):
        return ProductChannelListingByProductIdLoader(info.context).load(root.node.id)

    @staticmethod
    @traced_resolver
    def resolve_collections(root: ChannelContext[models.Product], info):
        requestor = get_user_or_app_from_context(info.context)

        has_required_permissions = has_one_of_permissions(
            requestor, ALL_PRODUCTS_PERMISSIONS
        )

        def return_collections(collections):
            if has_required_permissions:
                return [
                    ChannelContext(node=collection, channel_slug=root.channel_slug)
                    for collection in collections
                ]

            dataloader_keys = [
                (collection.id, str(root.channel_slug)) for collection in collections
            ]
            CollectionChannelListingLoader = (
                CollectionChannelListingByCollectionIdAndChannelSlugLoader
            )
            channel_listings = CollectionChannelListingLoader(info.context).load_many(
                dataloader_keys
            )

            def return_visible_collections(channel_listings):
                visible_collections = []
                channel_listings_dict = {
                    channel_listing.collection_id: channel_listing
                    for channel_listing in channel_listings
                    if channel_listing
                }

                for collection in collections:
                    channel_listing = channel_listings_dict.get(collection.id)
                    if channel_listing and channel_listing.is_visible:
                        visible_collections.append(collection)

                return [
                    ChannelContext(node=collection, channel_slug=root.channel_slug)
                    for collection in visible_collections
                ]

            return channel_listings.then(return_visible_collections)

        return (
            CollectionsByProductIdLoader(info.context)
            .load(root.node.id)
            .then(return_collections)
        )

    @staticmethod
    def resolve_weight(root: ChannelContext[models.Product], _info):
        return convert_weight_to_default_weight_unit(root.node.weight)

    @staticmethod
    @traced_resolver
    def resolve_is_available_for_purchase(root: ChannelContext[models.Product], info):
        if not root.channel_slug:
            return None
        channel_slug = str(root.channel_slug)

        def calculate_is_available_for_purchase(product_channel_listing):
            if not product_channel_listing:
                return None
            return product_channel_listing.is_available_for_purchase()

        return (
            ProductChannelListingByProductIdAndChannelSlugLoader(info.context)
            .load((root.node.id, channel_slug))
            .then(calculate_is_available_for_purchase)
        )

    @staticmethod
    @traced_resolver
    def resolve_available_for_purchase(root: ChannelContext[models.Product], info):
        if not root.channel_slug:
            return None
        channel_slug = str(root.channel_slug)

        def calculate_available_for_purchase(product_channel_listing):
            if not product_channel_listing:
                return None
            return product_channel_listing.available_for_purchase_at

        return (
            ProductChannelListingByProductIdAndChannelSlugLoader(info.context)
            .load((root.node.id, channel_slug))
            .then(calculate_available_for_purchase)
        )

    @staticmethod
    @traced_resolver
    def resolve_available_for_purchase_at(root: ChannelContext[models.Product], info):
        if not root.channel_slug:
            return None
        channel_slug = str(root.channel_slug)

        def calculate_available_for_purchase(product_channel_listing):
            if not product_channel_listing:
                return None
            return product_channel_listing.available_for_purchase_at

        return (
            ProductChannelListingByProductIdAndChannelSlugLoader(info.context)
            .load((root.node.id, channel_slug))
            .then(calculate_available_for_purchase)
        )

    @staticmethod
    def resolve_product_type(root: ChannelContext[models.Product], info):
        return ProductTypeByIdLoader(info.context).load(root.node.product_type_id)

    @staticmethod
    def resolve_tax_class(root: ChannelContext[models.Product], info):
        product_type = (
            ProductTypeByIdLoader(info.context).load(root.node.product_type_id)
            if not root.node.tax_class_id
            else None
        )

        def resolve_tax_class(product_type):
            tax_class_id = (
                product_type.tax_class_id if product_type else root.node.tax_class_id
            )
            return (
                TaxClassByIdLoader(info.context).load(tax_class_id)
                if tax_class_id
                else None
            )

        return Promise.resolve(product_type).then(resolve_tax_class)

    def resolve_charge_taxes(root: ChannelContext[models.Product], info):
        # Deprecated: this field is deprecated as it only checks whether there are any
        # non-zero flat rates set for a product. Instead channel tax configuration
        # should be used to check whether taxes are charged.

        tax_class_id = root.node.tax_class_id
        if not tax_class_id:
            product_type = ProductTypeByIdLoader(info.context).load(
                root.node.product_type_id
            )

            def with_product_type(product_type):
                tax_class_id = product_type.tax_class_id
                return (
                    ProductChargeTaxesByTaxClassIdLoader(info.context).load(
                        tax_class_id
                    )
                    if tax_class_id
                    else False
                )

            return product_type.then(with_product_type)

        return ProductChargeTaxesByTaxClassIdLoader(info.context).load(tax_class_id)

    @staticmethod
    def __resolve_references(roots: List["Product"], info):
        requestor = get_user_or_app_from_context(info.context)
        channels = defaultdict(set)
        roots_ids = []
        for root in roots:
            _, root_id = from_global_id_or_error(root.id, Product, raise_error=True)
            if root_id:
                roots_ids.append(f"{root.channel}_{root_id}")
                channels[root.channel].add(root_id)

        products = {}
        for channel, ids in channels.items():
            queryset = resolve_products(
                info, requestor, channel_slug=channel
            ).qs.filter(id__in=ids)

            for product in queryset:
                products[f"{channel}_{product.id}"] = ChannelContext(
                    channel_slug=channel, node=product
                )

        return [products.get(root_id) for root_id in roots_ids]


class ProductCountableConnection(CountableConnection):
    class Meta:
        node = Product


@federated_entity("id")
class ProductType(ModelObjectType):
    id = graphene.GlobalID(required=True)
    name = graphene.String(required=True)
    slug = graphene.String(required=True)
    has_variants = graphene.Boolean(required=True)
    is_shipping_required = graphene.Boolean(required=True)
    is_digital = graphene.Boolean(required=True)
    weight = graphene.Field(Weight)
    kind = ProductTypeKindEnum(description="The product type kind.", required=True)
    products = ConnectionField(
        ProductCountableConnection,
        channel=graphene.String(
            description="Slug of a channel for which the data should be returned."
        ),
        description="List of products of this type.",
        deprecation_reason=(
            f"{DEPRECATED_IN_3X_FIELD} "
            "Use the top-level `products` query with the `productTypes` filter."
        ),
    )
    tax_type = graphene.Field(
        TaxType,
        description="A type of tax. Assigned by enabled tax gateway",
        deprecation_reason=f"{DEPRECATED_IN_3X_FIELD} Use `taxClass` field instead.",
    )
    tax_class = PermissionsField(
        TaxClass,
        description=(
            "Tax class assigned to this product type. All products of this product "
            "type use this tax class, unless it's overridden in the `Product` type."
        ),
        required=False,
        permissions=[
            CheckoutPermissions.MANAGE_TAXES,
            ProductPermissions.MANAGE_PRODUCTS,
            ProductTypePermissions.MANAGE_PRODUCT_TYPES_AND_ATTRIBUTES,
        ],
    )
    variant_attributes = NonNullList(
        Attribute,
        description="Variant attributes of that product type.",
        variant_selection=graphene.Argument(
            VariantAttributeScope,
            description="Define scope of returned attributes.",
        ),
        deprecation_reason=(
            f"{DEPRECATED_IN_3X_FIELD} Use `assignedVariantAttributes` instead."
        ),
    )
    assigned_variant_attributes = NonNullList(
        AssignedVariantAttribute,
        description=(
            "Variant attributes of that product type with attached variant selection."
            + ADDED_IN_31
        ),
        variant_selection=graphene.Argument(
            VariantAttributeScope,
            description="Define scope of returned attributes.",
        ),
    )
    product_attributes = NonNullList(
        Attribute, description="Product attributes of that product type."
    )
    available_attributes = FilterConnectionField(
        AttributeCountableConnection,
        filter=AttributeFilterInput(),
        description="List of attributes which can be assigned to this product type.",
        permissions=[ProductPermissions.MANAGE_PRODUCTS],
    )

    class Meta:
        description = (
            "Represents a type of product. It defines what attributes are available to "
            "products of this type."
        )
        interfaces = [relay.Node, ObjectWithMetadata]
        model = models.ProductType

    @staticmethod
    def resolve_tax_type(root: models.ProductType, info):
<<<<<<< HEAD
        def with_tax_class(tax_class):
            tax_data = info.context.plugins.get_tax_code_from_object_meta(tax_class)
            return TaxType(tax_code=tax_data.code, description=tax_data.description)

        if root.tax_class_id:
            return (
                TaxClassByIdLoader(info.context)
                .load(root.tax_class_id)
                .then(with_tax_class)
            )

        return None
=======
        manager = load_plugin_manager(info.context)
        tax_data = manager.get_tax_code_from_object_meta(root)
        return TaxType(tax_code=tax_data.code, description=tax_data.description)
>>>>>>> cc5008ad

    @staticmethod
    def resolve_product_attributes(root: models.ProductType, info):
        def unpack_attributes(attributes):
            return [attr for attr, *_ in attributes]

        return (
            ProductAttributesByProductTypeIdLoader(info.context)
            .load(root.pk)
            .then(unpack_attributes)
        )

    @staticmethod
    @traced_resolver
    def resolve_variant_attributes(
        root: models.ProductType,
        info,
        variant_selection: Optional[str] = None,
    ):
        def apply_variant_selection_filter(attributes):
            if not variant_selection or variant_selection == VariantAttributeScope.ALL:
                return [attr for attr, *_ in attributes]
            variant_selection_attrs = get_variant_selection_attributes(attributes)
            if variant_selection == VariantAttributeScope.VARIANT_SELECTION:
                return [attr for attr, *_ in variant_selection_attrs]
            return [
                attr
                for attr, variant_selection in attributes
                if (attr, variant_selection) not in variant_selection_attrs
            ]

        return (
            VariantAttributesByProductTypeIdLoader(info.context)
            .load(root.pk)
            .then(apply_variant_selection_filter)
        )

    @staticmethod
    @traced_resolver
    def resolve_assigned_variant_attributes(
        root: models.ProductType,
        info,
        variant_selection: Optional[str] = None,
    ):
        def apply_variant_selection_filter(attributes):
            if not variant_selection or variant_selection == VariantAttributeScope.ALL:
                return [
                    {"attribute": attr, "variant_selection": variant_selection}
                    for attr, variant_selection in attributes
                ]
            variant_selection_attrs = get_variant_selection_attributes(attributes)
            if variant_selection == VariantAttributeScope.VARIANT_SELECTION:
                return [
                    {"attribute": attr, "variant_selection": variant_selection}
                    for attr, variant_selection in variant_selection_attrs
                ]
            return [
                {"attribute": attr, "variant_selection": variant_selection}
                for attr, variant_selection in attributes
                if (attr, variant_selection) not in variant_selection_attrs
            ]

        return (
            VariantAttributesByProductTypeIdLoader(info.context)
            .load(root.pk)
            .then(apply_variant_selection_filter)
        )

    @staticmethod
    def resolve_products(root: models.ProductType, info, *, channel=None, **kwargs):
        requestor = get_user_or_app_from_context(info.context)
        if channel is None:
            channel = get_default_channel_slug_or_graphql_error()
        qs = root.products.visible_to_user(requestor, channel)  # type: ignore
        qs = ChannelQsContext(qs=qs, channel_slug=channel)
        kwargs["channel"] = channel
        return create_connection_slice(qs, info, kwargs, ProductCountableConnection)

    @staticmethod
    def resolve_available_attributes(root: models.ProductType, info, **kwargs):
        qs = attribute_models.Attribute.objects.get_unassigned_product_type_attributes(
            root.pk
        )
        qs = resolve_attributes(info, qs=qs)
        qs = filter_connection_queryset(qs, kwargs, info.context)
        return create_connection_slice(qs, info, kwargs, AttributeCountableConnection)

    @staticmethod
    def resolve_weight(root: models.ProductType, _info):
        return convert_weight_to_default_weight_unit(root.weight)

    @staticmethod
    def resolve_tax_class(root: models.ProductType, info):
        return (
            TaxClassByIdLoader(info.context).load(root.tax_class_id)
            if root.tax_class_id
            else None
        )

    @staticmethod
    def __resolve_references(roots: List["ProductType"], _info):
        return resolve_federation_references(
            ProductType, roots, models.ProductType.objects
        )


class ProductTypeCountableConnection(CountableConnection):
    class Meta:
        node = ProductType


@federated_entity("id channel")
class Collection(ChannelContextTypeWithMetadata, ModelObjectType):
    id = graphene.GlobalID(required=True)
    seo_title = graphene.String()
    seo_description = graphene.String()
    name = graphene.String(required=True)
    description = JSONString(
        description="Description of the collection." + RICH_CONTENT
    )
    slug = graphene.String(required=True)
    channel = graphene.String(
        description=(
            "Channel given to retrieve this collection. Also used by federation "
            "gateway to resolve this object in a federated query."
        ),
    )
    description_json = JSONString(
        description="Description of the collection." + RICH_CONTENT,
        deprecation_reason=(
            f"{DEPRECATED_IN_3X_FIELD} Use the `description` field instead."
        ),
    )
    products = FilterConnectionField(
        ProductCountableConnection,
        filter=ProductFilterInput(description="Filtering options for products."),
        sort_by=ProductOrder(description="Sort products."),
        description="List of products in this collection.",
    )
    background_image = ThumbnailField()
    translation = TranslationField(
        CollectionTranslation,
        type_name="collection",
        resolver=ChannelContextType.resolve_translation,
    )
    channel_listings = PermissionsField(
        NonNullList(CollectionChannelListing),
        description="List of channels in which the collection is available.",
        permissions=[
            ProductPermissions.MANAGE_PRODUCTS,
        ],
    )

    class Meta:
        default_resolver = ChannelContextType.resolver_with_context
        description = "Represents a collection of products."
        interfaces = [relay.Node, ObjectWithMetadata]
        model = models.Collection

    @staticmethod
    def resolve_channel(root: ChannelContext[models.Product], _info):
        return root.channel_slug

    @staticmethod
    def resolve_background_image(
        root: ChannelContext[models.Collection], info, size=None, format=None
    ):
        node = root.node
        if not node.background_image:
            return

        alt = node.background_image_alt
        if not size:
            return Image(url=node.background_image.url, alt=alt)

        format = format.lower() if format else None
        size = get_thumbnail_size(size)

        def _resolve_background_image(thumbnail):
            url = get_image_or_proxy_url(thumbnail, node.id, "Collection", size, format)
            return Image(url=url, alt=alt)

        return (
            ThumbnailByCollectionIdSizeAndFormatLoader(info.context)
            .load((node.id, size, format))
            .then(_resolve_background_image)
        )

    @staticmethod
    def resolve_products(root: ChannelContext[models.Collection], info, **kwargs):
        requestor = get_user_or_app_from_context(info.context)
        qs = root.node.products.visible_to_user(  # type: ignore
            requestor, root.channel_slug
        )
        qs = ChannelQsContext(qs=qs, channel_slug=root.channel_slug)

        kwargs["channel"] = root.channel_slug
        qs = filter_connection_queryset(qs, kwargs)
        return create_connection_slice(qs, info, kwargs, ProductCountableConnection)

    @staticmethod
    def resolve_channel_listings(root: ChannelContext[models.Collection], info):
        return CollectionChannelListingByCollectionIdLoader(info.context).load(
            root.node.id
        )

    @staticmethod
    def resolve_description_json(root: ChannelContext[models.Collection], _info):
        description = root.node.description
        return description if description is not None else {}

    @staticmethod
    def __resolve_references(roots: List["Collection"], info):
        from ..resolvers import resolve_collections

        channels = defaultdict(set)
        roots_ids = []
        for root in roots:
            _, root_id = from_global_id_or_error(root.id, Collection, raise_error=True)
            roots_ids.append(f"{root.channel}_{root_id}")
            channels[root.channel].add(root_id)

        collections = {}
        for channel, ids in channels.items():
            queryset = resolve_collections(info, channel).qs.filter(id__in=ids)

            for collection in queryset:
                collections[f"{channel}_{collection.id}"] = ChannelContext(
                    channel_slug=channel, node=collection
                )

        return [collections.get(root_id) for root_id in roots_ids]


class CollectionCountableConnection(CountableConnection):
    class Meta:
        node = Collection


@federated_entity("id")
class Category(ModelObjectType):
    id = graphene.GlobalID(required=True)
    seo_title = graphene.String()
    seo_description = graphene.String()
    name = graphene.String(required=True)
    description = JSONString(description="Description of the category." + RICH_CONTENT)
    slug = graphene.String(required=True)
    parent = graphene.Field(lambda: Category)
    level = graphene.Int(required=True)
    description_json = JSONString(
        description="Description of the category." + RICH_CONTENT,
        deprecation_reason=(
            f"{DEPRECATED_IN_3X_FIELD} Use the `description` field instead."
        ),
    )
    ancestors = ConnectionField(
        lambda: CategoryCountableConnection,
        description="List of ancestors of the category.",
    )
    products = ConnectionField(
        ProductCountableConnection,
        channel=graphene.String(
            description="Slug of a channel for which the data should be returned."
        ),
        description=(
            "List of products in the category. Requires the following permissions to "
            "include the unpublished items: "
            f"{', '.join([p.name for p in ALL_PRODUCTS_PERMISSIONS])}."
        ),
    )
    children = ConnectionField(
        lambda: CategoryCountableConnection,
        description="List of children of the category.",
    )
    background_image = ThumbnailField()
    translation = TranslationField(CategoryTranslation, type_name="category")

    class Meta:
        description = (
            "Represents a single category of products. Categories allow to organize "
            "products in a tree-hierarchies which can be used for navigation in the "
            "storefront."
        )
        interfaces = [relay.Node, ObjectWithMetadata]
        model = models.Category

    @staticmethod
    def resolve_ancestors(root: models.Category, info, **kwargs):
        return create_connection_slice(
            root.get_ancestors(), info, kwargs, CategoryCountableConnection
        )

    @staticmethod
    def resolve_description_json(root: models.Category, _info):
        description = root.description
        return description if description is not None else {}

    @staticmethod
    def resolve_background_image(root: models.Category, info, size=None, format=None):
        if not root.background_image:
            return

        alt = root.background_image_alt
        if not size:
            return Image(url=root.background_image.url, alt=alt)

        format = format.lower() if format else None
        size = get_thumbnail_size(size)

        def _resolve_background_image(thumbnail):
            url = get_image_or_proxy_url(thumbnail, root.id, "Category", size, format)
            return Image(url=url, alt=alt)

        return (
            ThumbnailByCategoryIdSizeAndFormatLoader(info.context)
            .load((root.id, size, format))
            .then(_resolve_background_image)
        )

    @staticmethod
    def resolve_children(root: models.Category, info, **kwargs):
        def slice_children_categories(children):
            return create_connection_slice(
                children, info, kwargs, CategoryCountableConnection
            )

        return (
            CategoryChildrenByCategoryIdLoader(info.context)
            .load(root.pk)
            .then(slice_children_categories)
        )

    @staticmethod
    def resolve_url(root: models.Category, _info):
        return ""

    @staticmethod
    @traced_resolver
    def resolve_products(root: models.Category, info, *, channel=None, **kwargs):
        requestor = get_user_or_app_from_context(info.context)
        has_required_permissions = has_one_of_permissions(
            requestor, ALL_PRODUCTS_PERMISSIONS
        )
        tree = root.get_descendants(include_self=True)
        if channel is None and not has_required_permissions:
            channel = get_default_channel_slug_or_graphql_error()
        qs = models.Product.objects.all()
        if not has_required_permissions:
            qs = (
                qs.visible_to_user(requestor, channel)
                .annotate_visible_in_listings(channel)
                .exclude(
                    visible_in_listings=False,
                )
            )
        if channel and has_required_permissions:
            qs = qs.filter(channel_listings__channel__slug=channel)
        qs = qs.filter(category__in=tree)
        qs = ChannelQsContext(qs=qs, channel_slug=channel)
        return create_connection_slice(qs, info, kwargs, ProductCountableConnection)

    @staticmethod
    def __resolve_references(roots: List["Category"], _info):
        return resolve_federation_references(Category, roots, models.Category.objects)


class CategoryCountableConnection(CountableConnection):
    class Meta:
        node = Category


@federated_entity("id")
class ProductMedia(ModelObjectType):
    id = graphene.GlobalID(required=True)
    sort_order = graphene.Int()
    alt = graphene.String(required=True)
    type = ProductMediaType(required=True)
    oembed_data = JSONString(required=True)
    url = ThumbnailField(graphene.String, required=True)

    class Meta:
        description = "Represents a product media."
        interfaces = [relay.Node]
        model = models.ProductMedia

    @staticmethod
    def resolve_url(root: models.ProductMedia, info, *, size=None, format=None):
        if root.external_url:
            return root.external_url

        if not root.image:
            return

        if not size:
            return info.context.build_absolute_uri(root.image.url)

        format = format.lower() if format else None
        size = get_thumbnail_size(size)

        def _resolve_url(thumbnail):
            url = get_image_or_proxy_url(
                thumbnail, root.id, "ProductMedia", size, format
            )
            return info.context.build_absolute_uri(url)

        return (
            ThumbnailByProductMediaIdSizeAndFormatLoader(info.context)
            .load((root.id, size, format))
            .then(_resolve_url)
        )

    @staticmethod
    def __resolve_references(roots: List["ProductMedia"], _info):
        return resolve_federation_references(
            ProductMedia, roots, models.ProductMedia.objects
        )


class ProductImage(graphene.ObjectType):
    id = graphene.ID(required=True, description="The ID of the image.")
    alt = graphene.String(description="The alt text of the image.")
    sort_order = graphene.Int(
        required=False,
        description=(
            "The new relative sorting position of the item (from -inf to +inf). "
            "1 moves the item one position forward, -1 moves the item one position "
            "backward, 0 leaves the item unchanged."
        ),
    )
    url = ThumbnailField(graphene.String, required=True)

    class Meta:
        description = "Represents a product image."

    @staticmethod
    def resolve_id(root: models.ProductMedia, info):
        return graphene.Node.to_global_id("ProductImage", root.id)

    @staticmethod
    def resolve_url(root: models.ProductMedia, info, *, size=None, format=None):
        if not root.image:
            return

        if not size:
            return info.context.build_absolute_uri(root.image.url)

        format = format.lower() if format else None
        size = get_thumbnail_size(size)

        def _resolve_url(thumbnail):
            url = get_image_or_proxy_url(
                thumbnail, root.id, "ProductMedia", size, format
            )
            return info.context.build_absolute_uri(url)

        return (
            ThumbnailByProductMediaIdSizeAndFormatLoader(info.context)
            .load((root.id, size, format))
            .then(_resolve_url)
        )<|MERGE_RESOLUTION|>--- conflicted
+++ resolved
@@ -940,9 +940,9 @@
 
     @staticmethod
     def resolve_tax_type(root: ChannelContext[models.Product], info):
-<<<<<<< HEAD
         def with_tax_class(tax_class):
-            tax_data = info.context.plugins.get_tax_code_from_object_meta(tax_class)
+            manager = load_plugin_manager(info.context)
+            tax_data = manager.get_tax_code_from_object_meta(tax_class)
             return TaxType(tax_code=tax_data.code, description=tax_data.description)
 
         if root.node.tax_class_id:
@@ -953,11 +953,6 @@
             )
 
         return None
-=======
-        manager = load_plugin_manager(info.context)
-        tax_data = manager.get_tax_code_from_object_meta(root.node)
-        return TaxType(tax_code=tax_data.code, description=tax_data.description)
->>>>>>> cc5008ad
 
     @staticmethod
     @traced_resolver
@@ -1019,8 +1014,8 @@
             )
         )
         collections = CollectionsByProductIdLoader(context).load(root.node.id)
-<<<<<<< HEAD
         discounts = DiscountsByDateTimeLoader(context).load(info.context.request_time)
+        manager = load_plugin_manager(info.context)
 
         def load_tax_configuration(data):
             (
@@ -1053,45 +1048,6 @@
                         tax_config,
                         tax_config_country,
                     )
-=======
-        channel = ChannelBySlugLoader(context).load(channel_slug)
-
-        address_country = address.country if address is not None else None
-        manager = load_plugin_manager(info.context)
-
-        def calculate_pricing_info(discounts):
-            def calculate_pricing_with_channel(channel):
-                def calculate_pricing_with_product_channel_listings(
-                    product_channel_listing,
-                ):
-                    def calculate_pricing_with_variants(variants):
-                        def calculate_pricing_with_variants_channel_listings(
-                            variants_channel_listing,
-                        ):
-                            def calculate_pricing_with_collections(collections):
-                                if not variants_channel_listing:
-                                    return None
-
-                                local_currency = None
-                                country_code = (
-                                    address_country or channel.default_country.code
-                                )
-                                local_currency = get_currency_for_country(country_code)
-
-                                availability = get_product_availability(
-                                    product=root.node,
-                                    product_channel_listing=product_channel_listing,
-                                    variants=variants,
-                                    variants_channel_listing=variants_channel_listing,
-                                    collections=collections,
-                                    discounts=discounts,
-                                    channel=channel,
-                                    manager=manager,
-                                    country=Country(country_code),
-                                    local_currency=local_currency,
-                                )
-                                return ProductPricingInfo(**asdict(availability))
->>>>>>> cc5008ad
 
                     tax_config_country = next(
                         (
@@ -1114,7 +1070,7 @@
                         collections=collections,
                         discounts=discounts,
                         channel=channel,
-                        manager=context.plugins,
+                        manager=manager,
                         country=Country(country_code),
                         local_currency=local_currency,
                     )
@@ -1525,9 +1481,9 @@
 
     @staticmethod
     def resolve_tax_type(root: models.ProductType, info):
-<<<<<<< HEAD
         def with_tax_class(tax_class):
-            tax_data = info.context.plugins.get_tax_code_from_object_meta(tax_class)
+            manager = load_plugin_manager(info.context)
+            tax_data = manager.get_tax_code_from_object_meta(tax_class)
             return TaxType(tax_code=tax_data.code, description=tax_data.description)
 
         if root.tax_class_id:
@@ -1538,11 +1494,6 @@
             )
 
         return None
-=======
-        manager = load_plugin_manager(info.context)
-        tax_data = manager.get_tax_code_from_object_meta(root)
-        return TaxType(tax_code=tax_data.code, description=tax_data.description)
->>>>>>> cc5008ad
 
     @staticmethod
     def resolve_product_attributes(root: models.ProductType, info):
