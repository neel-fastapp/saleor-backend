import uuid
<<<<<<< HEAD
=======
from typing import Dict
>>>>>>> 06fa6270

from ... import ChargeStatus, TransactionKind
from ...interface import ConfigData, GatewayResponse, PaymentData
from .forms import DummyPaymentForm

TEMPLATE_PATH = "order/payment/dummy.html"
<<<<<<< HEAD
=======


class TransactionKind:
    AUTH = "auth"
    CAPTURE = "capture"
    CHARGE = "charge"
    REFUND = "refund"
    VOID = "void"
>>>>>>> 06fa6270


def dummy_success():
    return True


def get_client_token(**_):
    return str(uuid.uuid4())


def create_form(data, payment_information, connection_params):
    return DummyPaymentForm(data=data)


<<<<<<< HEAD
def authorize(payment_information: PaymentData, config: ConfigData) -> GatewayResponse:
=======
def authorize(payment_information: PaymentData, connection_params) -> GatewayResponse:
>>>>>>> 06fa6270
    success = dummy_success()
    error = None
    if not success:
        error = "Unable to authorize transaction"
    return GatewayResponse(
        is_success=success,
        kind=TransactionKind.AUTH,
        amount=payment_information.amount,
        currency=payment_information.currency,
        transaction_id=payment_information.token,
        error=error,
    )


<<<<<<< HEAD
def void(payment_information: PaymentData, config: ConfigData) -> GatewayResponse:
=======
def void(payment_information: PaymentData, connection_params) -> GatewayResponse:
>>>>>>> 06fa6270
    error = None
    success = dummy_success()
    if not success:
        error = "Unable to void the transaction."
    return GatewayResponse(
        is_success=success,
        kind=TransactionKind.VOID,
        amount=payment_information.amount,
        currency=payment_information.currency,
        transaction_id=payment_information.token,
        error=error,
    )


<<<<<<< HEAD
def capture(payment_information: PaymentData, config: ConfigData) -> GatewayResponse:
    """Perform capture transaction."""

=======
def capture(
    payment_information: PaymentData, connection_params: Dict
) -> GatewayResponse:
>>>>>>> 06fa6270
    error = None
    success = dummy_success()
    if not success:
        error = "Unable to process capture"

    return GatewayResponse(
        is_success=success,
        kind=TransactionKind.CAPTURE,
        amount=payment_information.amount,
        currency=payment_information.currency,
        transaction_id=payment_information.token,
        error=error,
    )


<<<<<<< HEAD
def refund(payment_information: PaymentData, config: ConfigData) -> GatewayResponse:
=======
def refund(
    payment_information: PaymentData, connection_params: Dict
) -> GatewayResponse:
>>>>>>> 06fa6270
    error = None
    success = dummy_success()
    if not success:
        error = "Unable to process refund"
    return GatewayResponse(
        is_success=success,
        kind=TransactionKind.REFUND,
        amount=payment_information.amount,
        currency=payment_information.currency,
        transaction_id=payment_information.token,
        error=error,
    )


<<<<<<< HEAD
def process_payment(
    payment_information: PaymentData, config: ConfigData
=======
def charge(payment_information: PaymentData, connection_params) -> GatewayResponse:
    """Performs Authorize and Capture transactions in a single run."""
    auth_resp = authorize(payment_information, connection_params)
    if not auth_resp.is_success:
        return auth_resp
    return capture(payment_information, connection_params)


def process_payment(
    payment_information: PaymentData, connection_params
>>>>>>> 06fa6270
) -> GatewayResponse:
    """Process the payment."""
    token = payment_information.token

    # Process payment normally if payment token is valid
    if token not in dict(ChargeStatus.CHOICES):
        return capture(payment_information, config)

    # Process payment by charge status which is selected in the payment form
    # Note that is for testing by dummy gateway only
    charge_status = token
    authorize_response = authorize(payment_information, config)
    if charge_status == ChargeStatus.NOT_CHARGED:
        return authorize_response

    capture_response = capture(payment_information, config)
    if charge_status == ChargeStatus.FULLY_REFUNDED:
        return refund(payment_information, config)
    return capture_response<|MERGE_RESOLUTION|>--- conflicted
+++ resolved
@@ -1,25 +1,10 @@
 import uuid
-<<<<<<< HEAD
-=======
-from typing import Dict
->>>>>>> 06fa6270
 
 from ... import ChargeStatus, TransactionKind
 from ...interface import ConfigData, GatewayResponse, PaymentData
 from .forms import DummyPaymentForm
 
 TEMPLATE_PATH = "order/payment/dummy.html"
-<<<<<<< HEAD
-=======
-
-
-class TransactionKind:
-    AUTH = "auth"
-    CAPTURE = "capture"
-    CHARGE = "charge"
-    REFUND = "refund"
-    VOID = "void"
->>>>>>> 06fa6270
 
 
 def dummy_success():
@@ -34,11 +19,7 @@
     return DummyPaymentForm(data=data)
 
 
-<<<<<<< HEAD
 def authorize(payment_information: PaymentData, config: ConfigData) -> GatewayResponse:
-=======
-def authorize(payment_information: PaymentData, connection_params) -> GatewayResponse:
->>>>>>> 06fa6270
     success = dummy_success()
     error = None
     if not success:
@@ -53,11 +34,7 @@
     )
 
 
-<<<<<<< HEAD
 def void(payment_information: PaymentData, config: ConfigData) -> GatewayResponse:
-=======
-def void(payment_information: PaymentData, connection_params) -> GatewayResponse:
->>>>>>> 06fa6270
     error = None
     success = dummy_success()
     if not success:
@@ -72,15 +49,8 @@
     )
 
 
-<<<<<<< HEAD
 def capture(payment_information: PaymentData, config: ConfigData) -> GatewayResponse:
     """Perform capture transaction."""
-
-=======
-def capture(
-    payment_information: PaymentData, connection_params: Dict
-) -> GatewayResponse:
->>>>>>> 06fa6270
     error = None
     success = dummy_success()
     if not success:
@@ -96,13 +66,7 @@
     )
 
 
-<<<<<<< HEAD
 def refund(payment_information: PaymentData, config: ConfigData) -> GatewayResponse:
-=======
-def refund(
-    payment_information: PaymentData, connection_params: Dict
-) -> GatewayResponse:
->>>>>>> 06fa6270
     error = None
     success = dummy_success()
     if not success:
@@ -117,21 +81,8 @@
     )
 
 
-<<<<<<< HEAD
 def process_payment(
     payment_information: PaymentData, config: ConfigData
-=======
-def charge(payment_information: PaymentData, connection_params) -> GatewayResponse:
-    """Performs Authorize and Capture transactions in a single run."""
-    auth_resp = authorize(payment_information, connection_params)
-    if not auth_resp.is_success:
-        return auth_resp
-    return capture(payment_information, connection_params)
-
-
-def process_payment(
-    payment_information: PaymentData, connection_params
->>>>>>> 06fa6270
 ) -> GatewayResponse:
     """Process the payment."""
     token = payment_information.token
