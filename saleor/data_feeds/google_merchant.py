import csv
import datetime
import gzip
from typing import Iterable

from django.conf import settings
from django.contrib.sites.models import Site
from django.contrib.syndication.views import add_domain
from django.core.files.storage import default_storage
from django.utils.encoding import smart_text

<<<<<<< HEAD
from ..core.taxes import ZERO_MONEY
from ..discount.models import Sale
=======
from ..discount import DiscountInfo
from ..discount.utils import fetch_discounts
>>>>>>> f7897c7a
from ..product.models import Attribute, AttributeValue, Category, ProductVariant

CATEGORY_SEPARATOR = " > "

FILE_PATH = "google-feed.csv.gz"

ATTRIBUTES = [
    "id",
    "title",
    "product_type",
    "google_product_category",
    "link",
    "image_link",
    "condition",
    "availability",
    "price",
    "tax",
    "sale_price",
    "mpn",
    "brand",
    "item_group_id",
    "gender",
    "age_group",
    "color",
    "size",
    "description",
]


def get_feed_file_url():
    return default_storage.url(FILE_PATH)


def get_feed_items():
    items = ProductVariant.objects.all()
    items = items.select_related("product")
    items = items.prefetch_related(
        "images",
        "product__category",
        "product__images",
        "product__product_type__product_attributes",
        "product__product_type__variant_attributes",
    )
    return items


def item_id(item: ProductVariant):
    return item.sku


def item_mpn(item: ProductVariant):
    return str(item.sku)


def item_guid(item: ProductVariant):
    return item.sku


def item_link(item: ProductVariant, current_site):
    return add_domain(current_site.domain, item.get_absolute_url(), not settings.DEBUG)


def item_title(item: ProductVariant):
    return item.display_product()


def item_description(item: ProductVariant):
    return item.product.description[:100]


def item_condition(item: ProductVariant):
    """Return a valid item condition.

    Allowed values: new, refurbished, and used.
    Read more:
    https://support.google.com/merchants/answer/6324469
    """
    return "new"


def item_brand(item: ProductVariant, attributes_dict, attribute_values_dict):
    """Return an item brand.

    This field is required.
    Read more:
    https://support.google.com/merchants/answer/6324351?hl=en&ref_topic=6324338
    """
    brand = None
    brand_attribute_pk = attributes_dict.get("brand")
    publisher_attribute_pk = attributes_dict.get("publisher")

    if brand_attribute_pk:
        brand = item.attributes.get(str(brand_attribute_pk))
        if brand is None:
            brand = item.product.attributes.get(str(brand_attribute_pk))

    if brand is None and publisher_attribute_pk is not None:
        brand = item.attributes.get(str(publisher_attribute_pk))
        if brand is None:
            brand = item.product.attributes.get(str(publisher_attribute_pk))

    if brand is not None:
        brand_name = attribute_values_dict.get(brand)
        if brand_name is not None:
            return brand_name
    return brand


def item_tax(item: ProductVariant, discounts: Iterable[DiscountInfo]):
    """Return item tax.

    For some countries you need to set tax info
    Read more:
    https://support.google.com/merchants/answer/6324454
    """
    # FIXME https://github.com/mirumee/saleor/issues/4311
    return "US::%s:y" % ZERO_MONEY


def item_group_id(item: ProductVariant):
    return str(item.product.pk)


def item_image_link(item: ProductVariant, current_site):
    product_image = item.get_first_image()
    if product_image:
        image = product_image.image
        return add_domain(current_site.domain, image.url, False)
    return None


def item_availability(item: ProductVariant):
    if item.quantity_available:
        return "in stock"
    return "out of stock"


def item_google_product_category(item: ProductVariant, category_paths):
    """Return a canonical product category.

    To have your categories accepted, please use names accepted by Google or
    write custom function which maps your category names into to Google codes.
    Read more:
    https://support.google.com/merchants/answer/6324436
    """
    category = item.product.category
    if category.pk in category_paths:
        return category_paths[category.pk]
    ancestors = [ancestor.name for ancestor in list(category.get_ancestors())]
    category_path = CATEGORY_SEPARATOR.join(ancestors + [category.name])
    category_paths[category.pk] = category_path
    return category_path


def item_price(item: ProductVariant):
    price = item.get_price(discounts=None)
    return "%s %s" % (price.amount, price.currency)


def item_sale_price(item: ProductVariant, discounts: Iterable[DiscountInfo]):
    sale_price = item.get_price(discounts=discounts)
    return "%s %s" % (sale_price.amount, sale_price.currency)


def item_attributes(
    item: ProductVariant,
    categories,
    category_paths,
    current_site,
    discounts: Iterable[DiscountInfo],
    attributes_dict,
    attribute_values_dict,
):
    product_data = {
        "id": item_id(item),
        "title": item_title(item),
        "description": item_description(item),
        "condition": item_condition(item),
        "mpn": item_mpn(item),
        "item_group_id": item_group_id(item),
        "availability": item_availability(item),
        "google_product_category": item_google_product_category(item, category_paths),
        "link": item_link(item, current_site),
    }

    image_link = item_image_link(item, current_site)
    if image_link:
        product_data["image_link"] = image_link

    price = item_price(item)
    product_data["price"] = price
    sale_price = item_sale_price(item, discounts)
    if sale_price != price:
        product_data["sale_price"] = sale_price

    tax = item_tax(item, discounts)
    if tax:
        product_data["tax"] = tax

    brand = item_brand(item, attributes_dict, attribute_values_dict)
    if brand:
        product_data["brand"] = brand

    return product_data


def write_feed(file_obj):
    """Write feed contents info provided file object."""
    writer = csv.DictWriter(file_obj, ATTRIBUTES, dialect=csv.excel_tab)
    writer.writeheader()
    categories = Category.objects.all()
    discounts = fetch_discounts(datetime.date.today())
    attributes_dict = {a.slug: a.pk for a in Attribute.objects.all()}
    attribute_values_dict = {
        smart_text(a.pk): smart_text(a) for a in AttributeValue.objects.all()
    }
    category_paths = {}
    current_site = Site.objects.get_current()
    for item in get_feed_items():
        item_data = item_attributes(
            item,
            categories,
            category_paths,
            current_site,
            discounts,
            attributes_dict,
            attribute_values_dict,
        )
        writer.writerow(item_data)


def update_feed(file_path=FILE_PATH):
    """Save updated feed into path provided as argument.

    Default path is defined in module as FILE_PATH.
    """
    with default_storage.open(file_path, "wb") as output_file:
        output = gzip.open(output_file, "wt")
        write_feed(output)
        output.close()<|MERGE_RESOLUTION|>--- conflicted
+++ resolved
@@ -9,13 +9,9 @@
 from django.core.files.storage import default_storage
 from django.utils.encoding import smart_text
 
-<<<<<<< HEAD
 from ..core.taxes import ZERO_MONEY
-from ..discount.models import Sale
-=======
 from ..discount import DiscountInfo
 from ..discount.utils import fetch_discounts
->>>>>>> f7897c7a
 from ..product.models import Attribute, AttributeValue, Category, ProductVariant
 
 CATEGORY_SEPARATOR = " > "
